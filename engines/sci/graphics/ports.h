/* ScummVM - Graphic Adventure Engine
 *
 * ScummVM is the legal property of its developers, whose names
 * are too numerous to list here. Please refer to the COPYRIGHT
 * file distributed with this source distribution.
 *
 * This program is free software; you can redistribute it and/or
 * modify it under the terms of the GNU General Public License
 * as published by the Free Software Foundation; either version 2
 * of the License, or (at your option) any later version.

 * This program is distributed in the hope that it will be useful,
 * but WITHOUT ANY WARRANTY; without even the implied warranty of
 * MERCHANTABILITY or FITNESS FOR A PARTICULAR PURPOSE.  See the
 * GNU General Public License for more details.

 * You should have received a copy of the GNU General Public License
 * along with this program; if not, write to the Free Software
 * Foundation, Inc., 51 Franklin Street, Fifth Floor, Boston, MA 02110-1301, USA.
 *
 * $URL$
 * $Id$
 *
 */

#ifndef SCI_GRAPHICS_PORTS_H
#define SCI_GRAPHICS_PORTS_H

#include "common/list.h"
#include "common/array.h"

namespace Sci {

class SciGui;
class GfxPaint16;
class GfxScreen;
class GfxText16;

#define PORTS_FIRSTWINDOWID 2
#define PORTS_FIRSTSCRIPTWINDOWID 3

/**
 * Ports class, includes all port managment for SCI0->SCI1.1 games. Ports are some sort of windows in SCI
 *  this class also handles adjusting coordinates to a specific port
 */
class GfxPorts {
public:
	GfxPorts(SegManager *segMan, GfxScreen *screen);
	~GfxPorts();

<<<<<<< HEAD
	void init(bool usesOldGfxFunctions, SciGui *gui, GfxPaint16 *paint16, GfxText16 *text16, Common::String gameId);
=======
	void init(bool usesOldGfxFunctions, GfxPaint16 *paint16, GfxText16 *text16);
	void reset();
>>>>>>> fffec23a

	void kernelSetActive(uint16 portId);
	Common::Rect kernelGetPicWindow(int16 &picTop, int16 &picLeft);
	void kernelSetPicWindow(Common::Rect rect, int16 picTop, int16 picLeft, bool initPriorityBandsFlag);
	reg_t kernelGetActive();
	reg_t kernelNewWindow(Common::Rect dims, Common::Rect restoreRect, uint16 style, int16 priority, int16 colorPen, int16 colorBack, const char *title);
	void kernelDisposeWindow(uint16 windowId, bool reanimate);

	int16 isFrontWindow(Window *wnd);
	void beginUpdate(Window *wnd);
	void endUpdate(Window *wnd);
	Window *addWindow(const Common::Rect &dims, const Common::Rect *restoreRect, const char *title, uint16 style, int16 priority, bool draw);
	void drawWindow(Window *wnd);
	void removeWindow(Window *pWnd, bool reanimate);
	void freeWindow(Window *pWnd);
	void updateWindow(Window *wnd);

	Port *getPortById(uint16 id);

	Port *setPort(Port *newPort);
	Port *getPort();
	void setOrigin(int16 left, int16 top);
	void moveTo(int16 left, int16 top);
	void move(int16 left, int16 top);
	void openPort(Port *port);
	void penColor(int16 color);
	void backColor(int16 color);
	void penMode(int16 mode);
	void textGreyedOutput(bool state);
	int16 getPointSize();

	void offsetRect(Common::Rect &r);
	void offsetLine(Common::Point &start, Common::Point &end);

	void priorityBandsInit(int16 bandCount, int16 top, int16 bottom);
	void priorityBandsInit(byte *data);
	void priorityBandsInitSci11(byte *data);

	void kernelInitPriorityBands();
	void kernelGraphAdjustPriority(int top, int bottom);
	byte kernelCoordinateToPriority(int16 y);
	int16 kernelPriorityToCoordinate(byte priority);

	Port *_wmgrPort;
	Window *_picWind;

	Port *_menuPort;
	Common::Rect _menuBarRect;
	Common::Rect _menuRect;
	Common::Rect _menuLine;
	Port *_curPort;

private:
	typedef Common::List<Port *> PortList;

	SegManager *_segMan;
	GfxPaint16 *_paint16;
	GfxScreen *_screen;
	GfxText16 *_text16;

	bool _usesOldGfxFunctions;

	uint16 _styleUser;

	// counts windows that got disposed but are not freed yet
	uint16 _freeCounter;

	/** The list of open 'windows' (and ports), in visual order. */
	PortList _windowList;

	/** The list of all open 'windows' (and ports), ordered by their id. */
	Common::Array<Port *> _windowsById;

	Common::Rect _bounds;

	// Priority Bands related variables
	int16 _priorityTop, _priorityBottom, _priorityBandCount;
	byte _priorityBands[200];
};

} // End of namespace Sci

#endif<|MERGE_RESOLUTION|>--- conflicted
+++ resolved
@@ -48,12 +48,8 @@
 	GfxPorts(SegManager *segMan, GfxScreen *screen);
 	~GfxPorts();
 
-<<<<<<< HEAD
-	void init(bool usesOldGfxFunctions, SciGui *gui, GfxPaint16 *paint16, GfxText16 *text16, Common::String gameId);
-=======
 	void init(bool usesOldGfxFunctions, GfxPaint16 *paint16, GfxText16 *text16);
 	void reset();
->>>>>>> fffec23a
 
 	void kernelSetActive(uint16 portId);
 	Common::Rect kernelGetPicWindow(int16 &picTop, int16 &picLeft);
