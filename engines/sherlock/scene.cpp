--- conflicted
+++ resolved
@@ -254,16 +254,13 @@
 bool Scene::loadScene(const Common::String &filename) {
 	Events &events = *_vm->_events;
 	Map &map = *_vm->_map;
+	Music &music = *_vm->_music;
 	People &people = *_vm->_people;
 	Resources &res = *_vm->_res;
 	SaveManager &saves = *_vm->_saves;
 	Screen &screen = *_vm->_screen;
 	Sound &sound = *_vm->_sound;
-<<<<<<< HEAD
-	Music &music = *_vm->_music;
-=======
 	Talk &talk = *_vm->_talk;
->>>>>>> 895189e3
 	UserInterface &ui = *_vm->_ui;
 	bool flag;
 
@@ -300,10 +297,10 @@
 
 			// If it's a new song, then start it up
 			if (sound._currentSongName.compareToIgnoreCase(sound._nextSongName)) {
-				if (sound.loadSong(sound._nextSongName)) {
+				if (music.loadSong(sound._nextSongName)) {
 					sound.setMIDIVolume(sound._musicVolume);
-					if (sound._musicOn)
-						sound.startSong();
+					if (music._musicOn)
+						music.startSong();
 				}
 			}
 		}
@@ -612,15 +609,8 @@
 	checkInventory();
 
 	// Handle starting any music for the scene
-<<<<<<< HEAD
-	if (music._musicOn && music.loadSong(_currentScene))
+	if (IS_SERRATED_SCALPEL && music._musicOn && music.loadSong(_currentScene))
 		music.startSong();
-=======
-	if (IS_SERRATED_SCALPEL && sound._musicOn && sound.loadSong(_currentScene)) {
-		if (sound._music)
-			sound.startSong();
-	}
->>>>>>> 895189e3
 
 	// Load walking images if not already loaded
 	people.loadWalk();
