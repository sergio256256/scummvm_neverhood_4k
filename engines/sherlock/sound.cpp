/* ScummVM - Graphic Adventure Engine
 *
 * ScummVM is the legal property of its developers, whose names
 * are too numerous to list here. Please refer to the COPYRIGHT
 * file distributed with this source distribution.
 *
 * This program is free software; you can redistribute it and/or
 * modify it under the terms of the GNU General Public License
 * as published by the Free Software Foundation; either version 2
 * of the License, or (at your option) any later version.
 *
 * This program is distributed in the hope that it will be useful,
 * but WITHOUT ANY WARRANTY; without even the implied warranty of
 * MERCHANTABILITY or FITNESS FOR A PARTICULAR PURPOSE.  See the
 * GNU General Public License for more details.
 *
 * You should have received a copy of the GNU General Public License
 * along with this program; if not, write to the Free Software
 * Foundation, Inc., 51 Franklin Street, Fifth Floor, Boston, MA 02110-1301, USA.
 *
 */

#include "sherlock/sherlock.h"
#include "sherlock/sound.h"
#include "common/config-manager.h"
#include "audio/audiostream.h"
#include "common/algorithm.h"
#include "audio/mixer.h"
#include "audio/decoders/raw.h"

namespace Sherlock {

static const int8 creativeADPCM_ScaleMap[64] = {
	0,  1,  2,  3,  4,  5,  6,  7,  0,  -1,  -2,  -3,  -4,  -5,  -6,  -7,
	1,  3,  5,  7,  9, 11, 13, 15, -1,  -3,  -5,  -7,  -9, -11, -13, -15,
	2,  6, 10, 14, 18, 22, 26, 30, -2,  -6, -10, -14, -18, -22, -26, -30,
	4, 12, 20, 28, 36, 44, 52, 60, -4, -12, -20, -28, -36, -44, -52, -60
};

static const uint8 creativeADPCM_AdjustMap[64] = {
	0, 0, 0, 0, 0, 16, 16, 16,
	0, 0, 0, 0, 0, 16, 16, 16,
	240, 0, 0, 0, 0, 16, 16, 16,
	240, 0, 0, 0, 0, 16, 16, 16,
	240, 0, 0, 0, 0, 16, 16, 16,
	240, 0, 0, 0, 0, 16, 16, 16,
	240, 0, 0, 0, 0,  0,  0,  0,
	240, 0, 0, 0, 0,  0,  0,  0
};

/*----------------------------------------------------------------*/

Sound::Sound(SherlockEngine *vm, Audio::Mixer *mixer) : _vm(vm), _mixer(mixer) {
	_digitized = false;
	_voices = 0;
	_diskSoundPlaying = false;
	_soundPlaying = false;
	_soundIsOn = &_soundPlaying;
	_curPriority = 0;
<<<<<<< HEAD
	_digiBuf = nullptr;
=======
	_midiDrvLoaded = false;
	_musicVolume = 0;
>>>>>>> 895189e3

	_soundOn = true;
	_speechOn = true;

	_vm->_res->addToCache("MUSIC.LIB");
	if (!_vm->_interactiveFl)
		_vm->_res->addToCache("TITLE.SND");
	else {
<<<<<<< HEAD
		_vm->_res->addToCache("SND.SND");
=======
		_vm->_res->addToCache("MUSIC.LIB");
		
		if (IS_ROSE_TATTOO) {
			_vm->_res->addToCache("SOUND.LIB");
		} else {
			_vm->_res->addToCache("SND.SND");
>>>>>>> 895189e3

			if (!_vm->isDemo()) {
				_vm->_res->addToCache("TITLE.SND");
				_vm->_res->addToCache("EPILOGUE.SND");
			}
		}
	}
}

void Sound::syncSoundSettings() {
	_digitized = !ConfMan.getBool("mute");
	_voices = !ConfMan.getBool("mute") && !ConfMan.getBool("speech_mute") ? 1 : 0;
}

void Sound::loadSound(const Common::String &name, int priority) {
	// No implementation required in ScummVM
	warning("loadSound");
}

byte Sound::decodeSample(byte sample, byte &reference, int16 &scale) {
	int16 samp = sample + scale;
	int16 ref = 0;

	// clip bad ADPCM-4 sample
	samp = CLIP<int16>(samp, 0, 63);

	ref = reference + creativeADPCM_ScaleMap[samp];
	if (ref > 0xff) {
		reference = 0xff;
	} else {
		if (ref < 0x00) {
			reference = 0;
		} else {
			reference = (uint8)(ref & 0xff);
		}
	}

	scale = (scale + creativeADPCM_AdjustMap[samp]) & 0xff;
	return reference;
}

bool Sound::playSound(const Common::String &name, WaitType waitType, int priority, const char *libraryFilename) {
	Resources &res = *_vm->_res;
	stopSound();

	Common::String filename = name;
	if (!filename.contains('.'))
		filename += ".SND";

	Common::String libFilename(libraryFilename);
	Common::SeekableReadStream *stream = libFilename.empty() ? res.load(filename) : res.load(filename, libFilename);

	if (!stream)
		error("Unable to find sound file '%s'", filename.c_str());

	stream->skip(2);
	int size = stream->readUint32BE();
	int rate = stream->readUint16BE();
	byte *data = (byte *)malloc(size);
	byte *ptr = data;
	stream->read(ptr, size);

	assert(size > 2);

	byte *decoded = (byte *)malloc((size - 1) * 2);

	// Holmes uses Creative ADPCM 4-bit data
	int counter = 0;
	byte reference = ptr[0];
	int16 scale = 0;

	for(int i = 1; i < size; i++) {
		decoded[counter++] = decodeSample((ptr[i]>>4)&0x0f, reference, scale);
		decoded[counter++] = decodeSample((ptr[i]>>0)&0x0f, reference, scale);
	}

	free(data);

#if 0
	// Debug : used to dump files
	Common::DumpFile outFile;
	outFile.open(filename);
	outFile.write(decoded, (size - 2) * 2);
	outFile.flush();
	outFile.close();
#endif

	Audio::AudioStream *audioStream = Audio::makeRawStream(decoded, (size - 2) * 2, rate, Audio::FLAG_UNSIGNED, DisposeAfterUse::YES);
	_mixer->playStream(Audio::Mixer::kPlainSoundType, &_effectsHandle, audioStream, -1,  Audio::Mixer::kMaxChannelVolume);
	_soundPlaying = true;
	_curPriority = priority;

	if (waitType == WAIT_RETURN_IMMEDIATELY) {
		_diskSoundPlaying = true;
		return true;
	}

	bool retval = true;
	do {
		_vm->_events->pollEvents();
		g_system->delayMillis(10);
		if ((waitType == WAIT_KBD_OR_FINISH) && _vm->_events->kbHit()) {
			retval = false;
			break;
		}
	} while (!_vm->shouldQuit() && _mixer->isSoundHandleActive(_effectsHandle));

	_soundPlaying = false;
	_mixer->stopHandle(_effectsHandle);

	return retval;
}

void Sound::playLoadedSound(int bufNum, WaitType waitType) {
	if (_mixer->isSoundHandleActive(_effectsHandle) && (_curPriority > _vm->_scene->_sounds[bufNum]._priority))
		return;

	stopSound();
	playSound(_vm->_scene->_sounds[bufNum]._name, waitType, _vm->_scene->_sounds[bufNum]._priority);

	return;
}

void Sound::freeLoadedSounds() {
	// As sounds are played with DisposeAfterUse::YES, stopping the sounds also
	// frees them
	stopSound();
}

void Sound::stopSound() {
	_mixer->stopHandle(_effectsHandle);
}

<<<<<<< HEAD
=======
void Sound::playMusic(const Common::String &name) {
	// TODO
	warning("Sound::playMusic %s", name.c_str());
	Common::SeekableReadStream *stream = _vm->_res->load(name, "MUSIC.LIB");

	byte *data = new byte[stream->size()];
	byte *ptr = data;
	stream->read(ptr, stream->size());
	Common::DumpFile outFile;
	outFile.open(name + ".RAW");
	outFile.write(data, stream->size());
	outFile.flush();
	outFile.close();
	delete[] data;

	stopMusic();
	startSong();
}

void Sound::stopMusic() {
	// TODO
	warning("TODO: Sound::stopMusic");
}

bool Sound::loadSong(int songNumber) {
	// TODO
	warning("TODO: Sound::loadSong");
	return false;
}

bool Sound::loadSong(const Common::String &name) {
	// TODO
	warning("TODO: Sound::loadSong");
	return false;
}


void Sound::startSong() {
	// TODO
	warning("TODO: Sound::startSong");
}

void Sound::freeSong() {
	// TODO
	warning("TODO: Sound::freeSong");
}

>>>>>>> 895189e3
void Sound::stopSndFuncPtr(int v1, int v2) {
	// TODO
	warning("TODO: Sound::stopSndFuncPtr");
}

void Sound::freeDigiSound() {
	delete[] _digiBuf;
	_digiBuf = nullptr;
	_diskSoundPlaying = false;
	_soundPlaying = false;
}

void Sound::setMIDIVolume(int volume) {
	// TODO
}

} // End of namespace Sherlock
<|MERGE_RESOLUTION|>--- conflicted
+++ resolved
@@ -57,12 +57,9 @@
 	_soundPlaying = false;
 	_soundIsOn = &_soundPlaying;
 	_curPriority = 0;
-<<<<<<< HEAD
 	_digiBuf = nullptr;
-=======
 	_midiDrvLoaded = false;
 	_musicVolume = 0;
->>>>>>> 895189e3
 
 	_soundOn = true;
 	_speechOn = true;
@@ -71,16 +68,12 @@
 	if (!_vm->_interactiveFl)
 		_vm->_res->addToCache("TITLE.SND");
 	else {
-<<<<<<< HEAD
-		_vm->_res->addToCache("SND.SND");
-=======
 		_vm->_res->addToCache("MUSIC.LIB");
 		
 		if (IS_ROSE_TATTOO) {
 			_vm->_res->addToCache("SOUND.LIB");
 		} else {
 			_vm->_res->addToCache("SND.SND");
->>>>>>> 895189e3
 
 			if (!_vm->isDemo()) {
 				_vm->_res->addToCache("TITLE.SND");
@@ -214,56 +207,6 @@
 	_mixer->stopHandle(_effectsHandle);
 }
 
-<<<<<<< HEAD
-=======
-void Sound::playMusic(const Common::String &name) {
-	// TODO
-	warning("Sound::playMusic %s", name.c_str());
-	Common::SeekableReadStream *stream = _vm->_res->load(name, "MUSIC.LIB");
-
-	byte *data = new byte[stream->size()];
-	byte *ptr = data;
-	stream->read(ptr, stream->size());
-	Common::DumpFile outFile;
-	outFile.open(name + ".RAW");
-	outFile.write(data, stream->size());
-	outFile.flush();
-	outFile.close();
-	delete[] data;
-
-	stopMusic();
-	startSong();
-}
-
-void Sound::stopMusic() {
-	// TODO
-	warning("TODO: Sound::stopMusic");
-}
-
-bool Sound::loadSong(int songNumber) {
-	// TODO
-	warning("TODO: Sound::loadSong");
-	return false;
-}
-
-bool Sound::loadSong(const Common::String &name) {
-	// TODO
-	warning("TODO: Sound::loadSong");
-	return false;
-}
-
-
-void Sound::startSong() {
-	// TODO
-	warning("TODO: Sound::startSong");
-}
-
-void Sound::freeSong() {
-	// TODO
-	warning("TODO: Sound::freeSong");
-}
-
->>>>>>> 895189e3
 void Sound::stopSndFuncPtr(int v1, int v2) {
 	// TODO
 	warning("TODO: Sound::stopSndFuncPtr");
