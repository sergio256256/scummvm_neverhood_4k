/* ScummVM - Graphic Adventure Engine
 *
 * ScummVM is the legal property of its developers, whose names
 * are too numerous to list here. Please refer to the COPYRIGHT
 * file distributed with this source distribution.
 *
 * This program is free software; you can redistribute it and/or
 * modify it under the terms of the GNU General Public License
 * as published by the Free Software Foundation; either version 2
 * of the License, or (at your option) any later version.
 *
 * This program is distributed in the hope that it will be useful,
 * but WITHOUT ANY WARRANTY; without even the implied warranty of
 * MERCHANTABILITY or FITNESS FOR A PARTICULAR PURPOSE.  See the
 * GNU General Public License for more details.
 *
 * You should have received a copy of the GNU General Public License
 * along with this program; if not, write to the Free Software
 * Foundation, Inc., 51 Franklin Street, Fifth Floor, Boston, MA 02110-1301, USA.
 *
 */

/*
 * This code is based on Labyrinth of Time code with assistance of
 *
 * Copyright (c) 1993 Terra Nova Development
 * Copyright (c) 2004 The Wyrmkeep Entertainment Co.
 *
 */

#include "lab/lab.h"

#include "lab/anim.h"
#include "lab/dispman.h"
#include "lab/eventman.h"
#include "lab/image.h"
#include "lab/intro.h"
#include "lab/labsets.h"
#include "lab/music.h"
#include "lab/processroom.h"
#include "lab/resource.h"
#include "lab/tilepuzzle.h"
#include "lab/utils.h"

namespace Lab {

// LAB: Labyrinth specific code for the special puzzles
#define SPECIALLOCK         100
#define SPECIALBRICK        101
#define SPECIALBRICKNOMOUSE 102

enum Items {
	kItemHelmet = 1,
	kItemBelt = 3,
	kItemPithHelmet = 7,
	kItemJournal = 9,
	kItemNotes = 12,
	kItemWestPaper = 18,
	kItemWhiskey = 25,
	kItemLamp = 27,
	kItemMap = 28,
	kItemQuarter = 30
};

enum Monitors {
	kMonitorMuseum = 71,
	kMonitorGramophone = 72,
	kMonitorUnicycle = 73,
	kMonitorStatue = 74,
	kMonitorTalisman = 75,
	kMonitorLute = 76,
	kMonitorClock = 77,
	kMonitorWindow = 78,
	//kMonitorBelt = 79,
	kMonitorLibrary = 80,
	kMonitorTerminal = 81
	//kMonitorLevers = 82
};

enum AltButtons {
	kButtonMainDisplay,
	kButtonSaveLoad,
	kButtonUseItem,
	kButtonLookAtItem,
	kButtonPrevItem,
	kButtonNextItem,
	kButtonBreadCrumbs,
	kButtonFollowCrumbs
};

static char initColors[] = { '\x00', '\x00', '\x00', '\x30',
							 '\x30', '\x30', '\x10', '\x10',
							 '\x10', '\x14', '\x14', '\x14',
							 '\x20', '\x20', '\x20', '\x24',
							 '\x24', '\x24', '\x2c', '\x2c',
							 '\x2c', '\x08', '\x08', '\x08' };

uint16 LabEngine::getQuarters() {
	return _inventory[kItemQuarter]._quantity;
}

void LabEngine::setQuarters(uint16 quarters) {
	_inventory[kItemQuarter]._quantity = quarters;
}

void LabEngine::drawRoomMessage(uint16 curInv, CloseDataPtr closePtr) {
	if (_lastTooLong) {
		_lastTooLong = false;
		return;
	}

	if (_alternate) {
		if ((curInv <= _numInv) && _conditions->in(curInv) && !_inventory[curInv]._bitmapName.empty()) {
			if ((curInv == kItemLamp) && _conditions->in(kCondLampOn))
				// LAB: Labyrinth specific
				drawStaticMessage(kTextkLampOn);
			else if (_inventory[curInv]._quantity > 1) {
				Common::String roomMessage = _inventory[curInv]._name + "  (" + Common::String::format("%d", _inventory[curInv]._quantity) + ")";
				_graphics->drawMessage(roomMessage.c_str(), false);
			} else
				_graphics->drawMessage(_inventory[curInv]._name.c_str(), false);
		}
	} else
		drawDirection(closePtr);

	_lastTooLong = _graphics->_lastMessageLong;
}

void LabEngine::freeScreens() {
	for (int i = 0; i < 20; i++) {
		delete _moveImages[i];
		_moveImages[i] = nullptr;
	}

	for (int imgIdx = 0; imgIdx < 10; imgIdx++) {
		delete _invImages[imgIdx];
		_invImages[imgIdx] = nullptr;
	}
}

void LabEngine::perFlipButton(uint16 buttonId) {
	for (ButtonList::iterator button = _moveButtonList.begin(); button != _moveButtonList.end(); ++button) {
		Button *topButton = *button;
		if (topButton->_buttonId == buttonId) {
			Image *tmpImage = topButton->_image;
			topButton->_image = topButton->_altImage;
			topButton->_altImage = tmpImage;

			if (!_alternate) {
				_event->mouseHide();
				topButton->_image->drawImage(topButton->_x, topButton->_y);
				_event->mouseShow();
			}

			break;
		}
	}
}

void LabEngine::eatMessages() {
	IntuiMessage *msg;

	do {
		msg = _event->getMsg();
	} while (msg && !shouldQuit());
}

bool LabEngine::doCloseUp(CloseDataPtr closePtr) {
	if (!closePtr)
		return false;

	int luteRight;
	Common::Rect textRect;

	if (getPlatform() != Common::kPlatformWindows) {
		textRect.left = 0;
		textRect.right = 319;
		textRect.top = 0;
		textRect.bottom = 165;
		luteRight = 124;
	} else {
		textRect.left = 2;
		textRect.right = 317;
		textRect.top = 2;
		textRect.bottom = 165;
		luteRight = 128;
	}

	switch (closePtr->_closeUpType) {
	case kMonitorMuseum:
	case kMonitorLibrary:
	case kMonitorWindow:
		doMonitor(closePtr->_graphicName, closePtr->_message, false, textRect);
		break;
	case kMonitorGramophone:
		textRect.right = 171;
		doMonitor(closePtr->_graphicName, closePtr->_message, false, textRect);
		break;
	case kMonitorUnicycle:
		textRect.left = 100;
		doMonitor(closePtr->_graphicName, closePtr->_message, false, textRect);
		break;
	case kMonitorStatue:
		textRect.left = 117;
		doMonitor(closePtr->_graphicName, closePtr->_message, false, textRect);
		break;
	case kMonitorTalisman:
		textRect.right = 184;
		doMonitor(closePtr->_graphicName, closePtr->_message, false, textRect);
		break;
	case kMonitorLute:
		textRect.right = luteRight;
		doMonitor(closePtr->_graphicName, closePtr->_message, false, textRect);
		break;
	case kMonitorClock:
		textRect.right = 206;
		doMonitor(closePtr->_graphicName, closePtr->_message, false, textRect);
		break;
	case kMonitorTerminal:
		doMonitor(closePtr->_graphicName, closePtr->_message, true, textRect);
		break;
	default:
		return false;
	}

	_curFileName = " ";
	_graphics->drawPanel();

	return true;
}

Common::String LabEngine::getInvName(uint16 curInv) {
	if (_mainDisplay)
		return _inventory[curInv]._bitmapName;

	if ((curInv == kItemLamp) && _conditions->in(kCondLampOn))
		return "P:Mines/120";

	if ((curInv == kItemBelt) && _conditions->in(kCondBeltGlowing))
		return "P:Future/kCondBeltGlowing";

	if (curInv == kItemWestPaper) {
		_curFileName = _inventory[curInv]._bitmapName;
		_anim->_noPalChange = true;
		_graphics->readPict(_curFileName, false);
		_anim->_noPalChange = false;
		doWestPaper();
	} else if (curInv == kItemNotes) {
		_curFileName = _inventory[curInv]._bitmapName;
		_anim->_noPalChange = true;
		_graphics->readPict(_curFileName, false);
		_anim->_noPalChange = false;
		doNotes();
	}

	return _inventory[curInv]._bitmapName;
}

void LabEngine::interfaceOff() {
	if (!_interfaceOff) {
		_event->attachButtonList(nullptr);
		_event->mouseHide();
		_interfaceOff = true;
	}
}

void LabEngine::interfaceOn() {
	if (_interfaceOff) {
		_interfaceOff = false;
		_event->mouseShow();
	}

	if (_graphics->_longWinInFront)
		_event->attachButtonList(nullptr);
	else if (_alternate)
		_event->attachButtonList(&_invButtonList);
	else
		_event->attachButtonList(&_moveButtonList);
}

bool LabEngine::doUse(uint16 curInv) {
	switch (curInv) {
	case kItemMap:
		drawStaticMessage(kTextUseMap);
		interfaceOff();
		_anim->stopDiff();
		_curFileName = " ";
		_closeDataPtr = nullptr;
		doMap(_roomNum);
		_graphics->setPalette(initColors, 8);
		_graphics->drawMessage("", false);
		_graphics->drawPanel();
		return true;
	case kItemJournal:
		drawStaticMessage(kTextUseJournal);
		interfaceOff();
		_anim->stopDiff();
		_curFileName = " ";
		_closeDataPtr = nullptr;
		doJournal();
		_graphics->drawPanel();
		_graphics->drawMessage("", false);
		return true;
	case kItemLamp:
		interfaceOff();

		if (_conditions->in(kCondLampOn)) {
			drawStaticMessage(kTextTurnLampOff);
			_conditions->exclElement(kCondLampOn);
		} else {
			drawStaticMessage(kTextTurnkLampOn);
			_conditions->inclElement(kCondLampOn);
		}

		_anim->_doBlack = false;
		_anim->_waitForEffect = true;
		_graphics->readPict("Music:Click");
		_anim->_waitForEffect = false;

		_anim->_doBlack = false;
		_nextFileName = getInvName(curInv);
		return true;
	case kItemBelt:
		if (!_conditions->in(kCondBeltGlowing))
			_conditions->inclElement(kCondBeltGlowing);

		_anim->_doBlack = false;
		_nextFileName = getInvName(curInv);
		return true;
	case kItemWhiskey:
		_conditions->inclElement(kCondUsedHelmet);
		drawStaticMessage(kTextUseWhiskey);
		return true;
	case kItemPithHelmet:
		_conditions->inclElement(kCondUsedHelmet);
		drawStaticMessage(kTextUsePith);
		return true;
	case kItemHelmet:
		_conditions->inclElement(kCondUsedHelmet);
		drawStaticMessage(kTextUseHelmet);
		return true;
	default:
		return false;
	}
}

void LabEngine::decIncInv(uint16 *curInv, bool decreaseFl) {
	int8 step = (decreaseFl) ? -1 : 1;
	uint newInv = *curInv + step;

	// Handle wrapping
	if (newInv < 1)
		newInv = _numInv;
	if (newInv > _numInv)
		newInv = 1;

	interfaceOff();
	
	while (newInv && (newInv <= _numInv)) {
		if (_conditions->in(newInv) && !_inventory[newInv]._bitmapName.empty()) {
			_nextFileName = getInvName(newInv);
			*curInv = newInv;
			break;
		}

		newInv += step;

		// Handle wrapping
		if (newInv < 1)
			newInv = _numInv;
		if (newInv > _numInv)
			newInv = 1;
	}
}

void LabEngine::mainGameLoop() {
	uint16 actionMode = 4;
	uint16 curInv = kItemMap;

	bool forceDraw = false;
	bool gotMessage = true;

	_graphics->setPalette(initColors, 8);

	_closeDataPtr = nullptr;
	_roomNum = 1;
	_direction = kDirectionNorth;

	_resource->readRoomData("LAB:Doors");
	if (!(_inventory = _resource->readInventory("LAB:Inventor")))
		return;

	if (!(_conditions = new LargeSet(_highestCondition + 1, this)))
		return;

	if (!(_roomsFound = new LargeSet(_manyRooms + 1, this)))
		return;

	_conditions->readInitialConditions("LAB:Conditio");

	_graphics->_longWinInFront = false;
	_graphics->drawPanel();

	perFlipButton(actionMode);

	// Set up initial picture.
	while (1) {
		_event->processInput();
		_system->delayMillis(10);

		if (gotMessage) {
			if (_quitLab || shouldQuit()) {
				_anim->stopDiff();
				break;
			}

			_music->resumeBackMusic();

			// Sees what kind of close up we're in and does the appropriate stuff, if any.
			if (doCloseUp(_closeDataPtr)) {
				_closeDataPtr = nullptr;
				mayShowCrumbIndicator();
				_graphics->screenUpdate();
			}

			// Sets the current picture properly on the screen
			if (_mainDisplay)
				_nextFileName = getPictName(&_closeDataPtr);

			if (_noUpdateDiff) {
				// Potentially entered another room
				_roomsFound->inclElement(_roomNum);
				forceDraw |= (_nextFileName != _curFileName);

				_noUpdateDiff = false;
				_curFileName = _nextFileName;
			} else if (_nextFileName != _curFileName) {
				interfaceOff();
				// Potentially entered another room
				_roomsFound->inclElement(_roomNum);
				_curFileName = _nextFileName;

				if (_closeDataPtr) {
					switch (_closeDataPtr->_closeUpType) {
					case SPECIALLOCK:
						if (_mainDisplay)
							_tilePuzzle->showCombination(_curFileName);
						break;
					case SPECIALBRICK:
					case SPECIALBRICKNOMOUSE:
						if (_mainDisplay)
							_tilePuzzle->showTile(_curFileName, (_closeDataPtr->_closeUpType == SPECIALBRICKNOMOUSE));
						break;
					default:
						_graphics->readPict(_curFileName, false);
						break;
					}
				} else
					_graphics->readPict(_curFileName, false);

				drawRoomMessage(curInv, _closeDataPtr);
				forceDraw = false;

				mayShowCrumbIndicator();
				_graphics->screenUpdate();

				if (!_followingCrumbs)
					eatMessages();
			}

			if (forceDraw) {
				drawRoomMessage(curInv, _closeDataPtr);
				forceDraw = false;
				_graphics->screenUpdate();
			}
		}

		// Make sure we check the music at least after every message
		updateMusicAndEvents();
		interfaceOn();
		IntuiMessage *curMsg = _event->getMsg();
		if (shouldQuit()) {
			_quitLab = true;
			return;
		}

		if (!curMsg) {
			// Does music load and next animation frame when you've run out of messages
			gotMessage = false;
			_music->checkRoomMusic();
			updateMusicAndEvents();
			_anim->diffNextFrame();

			if (_followingCrumbs) {
				MainButton code = followCrumbs();

				if (code == kButtonForward || code == kButtonLeft || code == kButtonRight) {
					gotMessage = true;
					mayShowCrumbIndicator();
					_graphics->screenUpdate();
					if (!fromCrumbs(kMessageButtonUp, code, 0, _event->updateAndGetMousePos(), curInv, curMsg, forceDraw, code, actionMode))
						break;
				}
			}

			mayShowCrumbIndicator();
			_graphics->screenUpdate();
		} else {
			gotMessage = true;
			_followingCrumbs = false;
			if (!fromCrumbs(curMsg->_msgClass, curMsg->_code, curMsg->_qualifier, curMsg->_mouse, curInv, curMsg, forceDraw, curMsg->_code, actionMode))
				break;
		}
	}
}

void LabEngine::showLab2Teaser() {
	_graphics->blackAllScreen();
	_graphics->readPict("P:End/L2In.1");

	for (int i = 0; i < 120; i++) {
		updateMusicAndEvents();
		waitTOF();
	}

	_graphics->readPict("P:End/L2In.9");
	_graphics->readPict("P:End/Lost");

	while (!_event->getMsg() && !shouldQuit()) {
		updateMusicAndEvents();
		_anim->diffNextFrame();
		waitTOF();
	}
}

bool LabEngine::fromCrumbs(uint32 tmpClass, uint16 code, uint16 qualifier, Common::Point tmpPos,
			uint16 &curInv, IntuiMessage *curMsg, bool &forceDraw, uint16 buttonId, uint16 &actionMode) {
	uint32 msgClass = tmpClass;
	Common::Point curPos = tmpPos;

	uint16 oldDirection = 0;
	uint16 lastInv = kItemMap;
	bool leftButtonClick = false;
	bool rightButtonClick = false;

	_anim->_doBlack = false;

	if (shouldQuit())
		return false;

	if ((msgClass == kMessageRawKey) && !_graphics->_longWinInFront) {
		if (!processKey(curMsg, msgClass, qualifier, curPos, curInv, forceDraw, code))
			return false;
	}

	leftButtonClick = (msgClass == kMessageLeftClick);
	rightButtonClick = (msgClass == kMessageRightClick);

	if (_graphics->_longWinInFront) {
		if ((msgClass == kMessageRawKey) || (leftButtonClick || rightButtonClick)) {
			_graphics->_longWinInFront = false;
			_graphics->drawPanel();
			drawRoomMessage(curInv, _closeDataPtr);
			_graphics->screenUpdate();
		}
	} else if ((msgClass == kMessageButtonUp) && !_alternate) {
		processMainButton(curInv, lastInv, oldDirection, forceDraw, buttonId, actionMode);
	} else if ((msgClass == kMessageButtonUp) && _alternate) {
		processAltButton(curInv, lastInv, buttonId, actionMode);
	} else if (leftButtonClick && _mainDisplay) {
		interfaceOff();
		_mainDisplay = true;

		if (_closeDataPtr) {
			switch (_closeDataPtr->_closeUpType) {
			case SPECIALLOCK:
				if (_mainDisplay)
					_tilePuzzle->mouseCombination(curPos);
				break;
			case SPECIALBRICK:
				if (_mainDisplay)
					_tilePuzzle->mouseTile(curPos);
				break;
			default:
				performAction(actionMode, curPos, curInv);
				break;
			}
		} else
			performAction(actionMode, curPos, curInv);

		mayShowCrumbIndicator();
		_graphics->screenUpdate();
	} else if (rightButtonClick) {
		eatMessages();
		_alternate = !_alternate;
		_anim->_doBlack = true;
		_mainDisplay = true;
		// Sets the correct button list
		interfaceOn();

		if (_alternate) {
			if (lastInv && _conditions->in(lastInv))
				curInv = lastInv;
			else
				decIncInv(&curInv, false);
		}

		_graphics->drawPanel();
		drawRoomMessage(curInv, _closeDataPtr);

		mayShowCrumbIndicator();
		_graphics->screenUpdate();
<<<<<<< HEAD
	} else if (msgClass == kMessageDeltaMove) {
=======
	} else if (msgClass == kMessageMoveCursorToCloseup) {
		ViewData *vptr = getViewData(_roomNum, _direction);
		CloseDataPtr oldClosePtr = vptr->_closeUps;
>>>>>>> c191efa6
		CloseDataPtr tmpClosePtr = _closeDataPtr;

		// get next close-up in list after the one pointed to by curPos
		setCurrentClose(curPos, &tmpClosePtr, true, true);

		if (tmpClosePtr == _closeDataPtr) {
			tmpClosePtr = nullptr;
			if (!_closeDataPtr) {
				ViewData *vptr = getViewData(_roomNum, _direction);
				if (!vptr->_closeUps.empty())
					tmpClosePtr = &(*vptr->_closeUps.begin());
			} else {
				if (!_closeDataPtr->_subCloseUps.empty())
					tmpClosePtr = &(*_closeDataPtr->_subCloseUps.begin());
			}
		}
		if (tmpClosePtr)
			_event->setMousePos(Common::Point(_utils->scaleX((tmpClosePtr->_x1 + tmpClosePtr->_x2) / 2), _utils->scaleY((tmpClosePtr->_y1 + tmpClosePtr->_y2) / 2)));
	}

	return true;
}

bool LabEngine::processKey(IntuiMessage *curMsg, uint32 &msgClass, uint16 &qualifier, Common::Point &curPos, uint16 &curInv, bool &forceDraw, uint16 code) {
	if (code == Common::KEYCODE_RETURN) {
		// The return key
		msgClass = kMessageLeftClick;
		qualifier = 0;
		curPos = _event->getMousePos();
	} else if ((getPlatform() == Common::kPlatformWindows) && (code == Common::KEYCODE_b)) {
		// Start bread crumbs
		_breadCrumbs[0]._roomNum = 0;
		_numCrumbs = 0;
		_droppingCrumbs = true;
		mayShowCrumbIndicator();
		_graphics->screenUpdate();
	} else if ((code == Common::KEYCODE_f) || (code == Common::KEYCODE_r)) {
		// Follow bread crumbs
		if (_droppingCrumbs) {
			if (_numCrumbs > 0) {
				_followingCrumbs = true;
				_followCrumbsFast = (code == Common::KEYCODE_r);
				_isCrumbTurning = false;
				_isCrumbWaiting = false;
				_crumbTimestamp = _system->getMillis();

				if (_alternate) {
					eatMessages();
					_alternate = false;
					_anim->_doBlack = true;

					_mainDisplay = true;
					// Sets the correct button list
					interfaceOn();
					_graphics->drawPanel();
					drawRoomMessage(curInv, _closeDataPtr);
					_graphics->screenUpdate();
				}
			} else {
				_breadCrumbs[0]._roomNum = 0;
				_droppingCrumbs = false;

				// Need to hide indicator!!!!
				mayShowCrumbIndicatorOff();
				_graphics->screenUpdate();
			}
		}
	} else if ((code == Common::KEYCODE_x) || (code == Common::KEYCODE_q)) {
		// Quit?
		_graphics->drawMessage("Do you want to quit? (Y/N)", false);
		eatMessages();
		interfaceOff();

		while (1) {
			// Make sure we check the music at least after every message
			updateMusicAndEvents();
			curMsg = _event->getMsg();

			if (shouldQuit())
				return false;

			if (!curMsg) {
				// Does music load and next animation frame when you've run out of messages
				updateMusicAndEvents();
				_anim->diffNextFrame();
			} else if (curMsg->_msgClass == kMessageRawKey) {
				if ((curMsg->_code == Common::KEYCODE_y) || (curMsg->_code == Common::KEYCODE_q)) {
					_anim->stopDiff();
					return false;
				} else if (curMsg->_code < 128)
					break;
			} else if ((curMsg->_msgClass == kMessageLeftClick) || (curMsg->_msgClass == kMessageRightClick))
				break;
		}

		forceDraw = true;
		interfaceOn();
	} else if (code == Common::KEYCODE_TAB)
		msgClass = kMessageMoveCursorToCloseup;
	else if (code == Common::KEYCODE_ESCAPE)
		_closeDataPtr = nullptr;

	eatMessages();

	return true;
}

void LabEngine::processMainButton(uint16 &curInv, uint16 &lastInv, uint16 &oldDirection, bool &forceDraw, uint16 buttonId, uint16 &actionMode) {
	uint16 newDir;
	uint16 oldRoomNum;

	switch (buttonId) {
	case kButtonPickup:
	case kButtonUse:
	case kButtonOpen:
	case kButtonClose:
	case kButtonLook:
		if ((actionMode == 4) && (buttonId == kButtonLook) && _closeDataPtr) {
			doMainView(&_closeDataPtr);

			_anim->_doBlack = true;
			_closeDataPtr = nullptr;
			mayShowCrumbIndicator();
		} else {
			uint16 oldActionMode = actionMode;
			actionMode = buttonId;

			if (oldActionMode < 5)
				perFlipButton(oldActionMode);

			perFlipButton(actionMode);
			drawStaticMessage(kTextTakeWhat + buttonId);
		}
		break;
	case kButtonInventory:
		eatMessages();

		_alternate = true;
		_anim->_doBlack = true;
		// Sets the correct button list
		interfaceOn();
		_mainDisplay = false;

		if (lastInv && _conditions->in(lastInv)) {
			curInv = lastInv;
			_nextFileName = getInvName(curInv);
		} else
			decIncInv(&curInv, false);

		_graphics->drawPanel();
		drawRoomMessage(curInv, _closeDataPtr);

		mayShowCrumbIndicator();
		break;

	case kButtonLeft:
	case kButtonRight:
		_closeDataPtr = nullptr;
		if (buttonId == kButtonLeft)
			drawStaticMessage(kTextTurnLeft);
		else
			drawStaticMessage(kTextTurnRight);

		_curFileName = " ";
		oldDirection = _direction;

		newDir = processArrow(_direction, buttonId - 6);
		doTurn(_direction, newDir, &_closeDataPtr);
		_anim->_doBlack = true;
		_direction = newDir;
		forceDraw = true;
		mayShowCrumbIndicator();
		break;

	case kButtonForward:
		_closeDataPtr = nullptr;
		oldRoomNum = _roomNum;

		if (doGoForward(&_closeDataPtr)) {
			if (oldRoomNum == _roomNum)
				_anim->_doBlack = true;
		} else {
			_anim->_doBlack = true;
			_direction = processArrow(_direction, buttonId - 6);

			if (oldRoomNum != _roomNum) {
				drawStaticMessage(kTextGoForward);
				// Potentially entered a new room
				_roomsFound->inclElement(_roomNum);
				_curFileName = " ";
				forceDraw = true;
			} else {
				_anim->_doBlack = true;
				drawStaticMessage(kTextNoPath);
			}
		}

		if (_followingCrumbs) {
			if (_isCrumbTurning) {
				if (_direction == oldDirection)
					_followingCrumbs = false;
			} else if (_roomNum == oldRoomNum) { // didn't get there?
				_followingCrumbs = false;
			}
		} else if (_droppingCrumbs && (oldRoomNum != _roomNum)) {
			// If in surreal maze, turn off DroppingCrumbs.
			if ((_roomNum >= 245) && (_roomNum <= 280)) {
				_followingCrumbs = false;
				_droppingCrumbs = false;
				_numCrumbs = 0;
				_breadCrumbs[0]._roomNum = 0;
			} else {
				bool intersect = false;
				for (int idx = 0; idx < _numCrumbs; idx++) {
					if (_breadCrumbs[idx]._roomNum == _roomNum) {
						_numCrumbs = idx + 1;
						_breadCrumbs[_numCrumbs]._roomNum = 0;
						intersect = true;
					}
				}

				if (!intersect) {
					if (_numCrumbs == MAX_CRUMBS) {
						_numCrumbs = MAX_CRUMBS - 1;
						memcpy(&_breadCrumbs[0], &_breadCrumbs[1], _numCrumbs * sizeof _breadCrumbs[0]);
					}

					_breadCrumbs[_numCrumbs]._roomNum = _roomNum;
					_breadCrumbs[_numCrumbs++]._direction = _direction;
				}
			}
		}

		mayShowCrumbIndicator();
		break;
	case kButtonMap:
		doUse(kItemMap);

		mayShowCrumbIndicator();
		break;
	}

	_graphics->screenUpdate();
}

void LabEngine::processAltButton(uint16 &curInv, uint16 &lastInv, uint16 buttonId, uint16 &actionMode) {
	bool saveRestoreSuccessful = true;

	_anim->_doBlack = true;

	switch (buttonId) {
	case kButtonMainDisplay:
		eatMessages();
		_alternate = false;
		_anim->_doBlack = true;

		_mainDisplay = true;
		// Sets the correct button list
		interfaceOn();
		_graphics->drawPanel();
		drawRoomMessage(curInv, _closeDataPtr);
		break;

	case kButtonSaveLoad:
		interfaceOff();
		_anim->stopDiff();
		_curFileName = " ";

		saveRestoreSuccessful = saveRestoreGame();
		_closeDataPtr = nullptr;
		_mainDisplay = true;

		curInv = lastInv = kItemMap;
		_nextFileName = getInvName(curInv);

		_graphics->drawPanel();

		if (!saveRestoreSuccessful) {
			_graphics->drawMessage("Save/restore aborted", false);
			_graphics->setPalette(initColors, 8);
			_system->delayMillis(1000);
		}
		break;

	case kButtonUseItem:
		if (!doUse(curInv)) {
			uint16 oldActionMode = actionMode;
			// Use button
			actionMode = 5;

			if (oldActionMode < 5)
				perFlipButton(oldActionMode);

			drawStaticMessage(kTextUseOnWhat);
			_mainDisplay = true;
		}
		break;

	case kButtonLookAtItem:
		_mainDisplay = !_mainDisplay;

		if ((curInv == 0) || (curInv > _numInv)) {
			curInv = 1;

			while ((curInv <= _numInv) && !_conditions->in(curInv))
				curInv++;
		}

		if ((curInv <= _numInv) && _conditions->in(curInv) && !_inventory[curInv]._bitmapName.empty())
			_nextFileName = getInvName(curInv);

		break;

	case kButtonPrevItem:
		decIncInv(&curInv, true);
		lastInv = curInv;
		drawRoomMessage(curInv, _closeDataPtr);
		break;

	case kButtonNextItem:
		decIncInv(&curInv, false);
		lastInv = curInv;
		drawRoomMessage(curInv, _closeDataPtr);
		break;

	case kButtonBreadCrumbs:
		_breadCrumbs[0]._roomNum = 0;
		_numCrumbs = 0;
		_droppingCrumbs = true;
		mayShowCrumbIndicator();
		break;

	case kButtonFollowCrumbs:
		if (_droppingCrumbs) {
			if (_numCrumbs > 0) {
				_followingCrumbs = true;
				_followCrumbsFast = false;
				_isCrumbTurning = false;
				_isCrumbWaiting = false;
				_crumbTimestamp = _system->getMillis();

				eatMessages();
				_alternate = false;
				_anim->_doBlack = true;

				_mainDisplay = true;
				// Sets the correct button list
				interfaceOn();
				_graphics->drawPanel();
				drawRoomMessage(curInv, _closeDataPtr);
			} else {
				_breadCrumbs[0]._roomNum = 0;
				_droppingCrumbs = false;

				// Need to hide indicator!!!!
				mayShowCrumbIndicatorOff();
			}
		}
		break;
	}

	_graphics->screenUpdate();
}

void LabEngine::performAction(uint16 actionMode, Common::Point curPos, uint16 &curInv) {
	eatMessages();

	switch (actionMode) {
	case 0:
		// Take something.
		if (doActionRule(curPos, actionMode, _roomNum, &_closeDataPtr))
			_curFileName = _newFileName;
		else if (takeItem(curPos, &_closeDataPtr))
			drawStaticMessage(kTextTakeItem);
		else if (doActionRule(curPos, kRuleActionTakeDef, _roomNum, &_closeDataPtr))
			_curFileName = _newFileName;
		else if (doActionRule(curPos, kRuleActionTake, 0, &_closeDataPtr))
			_curFileName = _newFileName;
		else if (curPos.y < (_utils->vgaScaleY(149) + _utils->svgaCord(2)))
			drawStaticMessage(kTextNothing);

		break;

	case 1:
	case 2:
	case 3:
		// Manipulate an object, Open up a "door" or Close a "door"
		if (doActionRule(curPos, actionMode, _roomNum, &_closeDataPtr))
			_curFileName = _newFileName;
		else if (!doActionRule(curPos, actionMode, 0, &_closeDataPtr)) {
			if (curPos.y < (_utils->vgaScaleY(149) + _utils->svgaCord(2)))
				drawStaticMessage(kTextNothing);
		}
		break;

	case 4: {
		// Look at closeups
		CloseDataPtr tmpClosePtr = _closeDataPtr;
		setCurrentClose(curPos, &tmpClosePtr, true);

		if (_closeDataPtr == tmpClosePtr) {
			if (curPos.y < (_utils->vgaScaleY(149) + _utils->svgaCord(2)))
				drawStaticMessage(kTextNothing);
		} else if (!tmpClosePtr->_graphicName.empty()) {
			_anim->_doBlack = true;
			_closeDataPtr = tmpClosePtr;
		} else if (curPos.y < (_utils->vgaScaleY(149) + _utils->svgaCord(2)))
			drawStaticMessage(kTextNothing);
	}
			break;

	case 5:
		if (_conditions->in(curInv)) {
			// Use an item on something else
			if (doOperateRule(curPos, curInv, &_closeDataPtr)) {
				_curFileName = _newFileName;

				if (!_conditions->in(curInv))
					decIncInv(&curInv, false);
			}
			else if (curPos.y < (_utils->vgaScaleY(149) + _utils->svgaCord(2)))
				drawStaticMessage(kTextNothing);
		}
	}
}

void LabEngine::go() {
	_isHiRes = ((getFeatures() & GF_LOWRES) == 0);
	_graphics->setUpScreens();

	_event->initMouse();
	if (_msgFont)
		_graphics->freeFont(&_msgFont);

	if (getPlatform() != Common::kPlatformAmiga)
		_msgFont = _resource->getFont("F:AvanteG.12");
	else
		_msgFont = _resource->getFont("F:Map.fon");
	_event->mouseHide();

	Intro *intro = new Intro(this);
	intro->play();
	delete intro;

	_event->mouseShow();
	mainGameLoop();

	_graphics->freeFont(&_msgFont);
	_graphics->freePict();

	freeScreens();

	_music->freeMusic();
}

MainButton LabEngine::followCrumbs() {
	// kDirectionNorth, kDirectionSouth, kDirectionEast, kDirectionWest
	MainButton movement[4][4] = {
		{ kButtonForward, kButtonRight, kButtonRight, kButtonLeft },
		{ kButtonRight, kButtonForward, kButtonLeft, kButtonRight },
		{ kButtonLeft, kButtonRight, kButtonForward, kButtonRight },
		{ kButtonRight, kButtonLeft, kButtonRight, kButtonForward }
	};

	if (_isCrumbWaiting) {
		if (_system->getMillis() <= _crumbTimestamp)
			return kButtonNone;

		_isCrumbWaiting = false;
	}

	if (!_isCrumbTurning)
		_breadCrumbs[_numCrumbs--]._roomNum = 0;

	// Is the current crumb this room? If not, logic error.
	if (_roomNum != _breadCrumbs[_numCrumbs]._roomNum) {
		_numCrumbs = 0;
		_breadCrumbs[0]._roomNum = 0;
		_droppingCrumbs = false;
		_followingCrumbs = false;
		return kButtonNone;
	}

	Direction exitDir;
	// which direction is last crumb
	if (_breadCrumbs[_numCrumbs]._direction == kDirectionEast)
		exitDir = kDirectionWest;
	else if (_breadCrumbs[_numCrumbs]._direction == kDirectionWest)
		exitDir = kDirectionEast;
	else if (_breadCrumbs[_numCrumbs]._direction == kDirectionNorth)
		exitDir = kDirectionSouth;
	else
		exitDir = kDirectionNorth;

	MainButton moveDir = movement[_direction][exitDir];

	if (_numCrumbs == 0) {
		_isCrumbTurning = false;
		_breadCrumbs[0]._roomNum = 0;
		_droppingCrumbs = false;
		_followingCrumbs = false;
	} else {
		_isCrumbTurning = (moveDir != kButtonForward);
		_isCrumbWaiting = true;

		int theDelay = (_followCrumbsFast ? 1000 / 4 : 1000);
		_crumbTimestamp = theDelay + _system->getMillis();
	}

	return moveDir;
}


void LabEngine::mayShowCrumbIndicator() {
	static Image dropCrumbsImage(24, 24, nullptr, this);
	if (getPlatform() != Common::kPlatformWindows)
		return;

	if (_droppingCrumbs && _mainDisplay) {
		_event->mouseHide();
		dropCrumbsImage.drawMaskImage(612, 4);
		_event->mouseShow();
	}
}

void LabEngine::mayShowCrumbIndicatorOff() {
	static Image dropCrumbsOffImage(24, 24, nullptr, this);

	if (getPlatform() != Common::kPlatformWindows)
		return;

	if (_mainDisplay) {
		_event->mouseHide();
		dropCrumbsOffImage.drawMaskImage(612, 4);
		_event->mouseShow();
	}
}

} // End of namespace Lab<|MERGE_RESOLUTION|>--- conflicted
+++ resolved
@@ -610,13 +610,7 @@
 
 		mayShowCrumbIndicator();
 		_graphics->screenUpdate();
-<<<<<<< HEAD
-	} else if (msgClass == kMessageDeltaMove) {
-=======
 	} else if (msgClass == kMessageMoveCursorToCloseup) {
-		ViewData *vptr = getViewData(_roomNum, _direction);
-		CloseDataPtr oldClosePtr = vptr->_closeUps;
->>>>>>> c191efa6
 		CloseDataPtr tmpClosePtr = _closeDataPtr;
 
 		// get next close-up in list after the one pointed to by curPos
