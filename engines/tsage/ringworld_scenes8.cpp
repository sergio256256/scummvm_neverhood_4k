/* ScummVM - Graphic Adventure Engine
 *
 * ScummVM is the legal property of its developers, whose names
 * are too numerous to list here. Please refer to the COPYRIGHT
 * file distributed with this source distribution.
 *
 * This program is free software; you can redistribute it and/or
 * modify it under the terms of the GNU General Public License
 * as published by the Free Software Foundation; either version 2
 * of the License, or (at your option) any later version.

 * This program is distributed in the hope that it will be useful,
 * but WITHOUT ANY WARRANTY; without even the implied warranty of
 * MERCHANTABILITY or FITNESS FOR A PARTICULAR PURPOSE.	 See the
 * GNU General Public License for more details.

 * You should have received a copy of the GNU General Public License
 * along with this program; if not, write to the Free Software
 * Foundation, Inc., 51 Franklin Street, Fifth Floor, Boston, MA 02110-1301, USA.
 *
 */

#include "graphics/cursorman.h"
#include "tsage/ringworld_scenes8.h"
#include "tsage/scenes.h"
#include "tsage/tsage.h"
#include "tsage/staticres.h"

namespace tSage {

void NamedHotspotMult::synchronize(Serializer &s) {
	SceneHotspot::synchronize(s);
	s.syncAsSint16LE(_useLineNum);
	s.syncAsSint16LE(_lookLineNum);
}

void SceneObject7700::synchronize(Serializer &s) {
	SceneObject::synchronize(s);
	if (s.getVersion() >= 3) {
		s.syncAsSint16LE(_lookLineNum);
		s.syncAsSint16LE(_defltLineNum);
	}
}

/*--------------------------------------------------------------------------
 * Scene 7000
 *
 *--------------------------------------------------------------------------*/

void Scene7000::Action1::signal() {
	Scene7000 *scene = (Scene7000 *)_globals->_sceneManager._scene;

	switch (_actionIndex++) {
	case 0:
		_globals->_player.disableControl();
		setDelay(3);
		break;
	case 1:
		setAction(&scene->_action6, this);
		break;
	case 2:
		scene->_soundHandler.play(252);
		scene->_object8.remove();
		scene->_object1.postInit();
		scene->_object1.setVisage(7003);
		scene->_object1.animate(ANIM_MODE_5, this);
		scene->_object1.setPosition(Common::Point(151, 182));
		scene->_object1.fixPriority(205);
		_globals->_sceneItems.push_front(&scene->_object1);
		break;
	case 3:
		scene->_object1._numFrames = 4;
		scene->_object1.setStrip(2);
		scene->_object1.animate(ANIM_MODE_8, 0, NULL);
		scene->_stripManager.start(7005, this);
		break;
	case 4:
		scene->_object1.animate(ANIM_MODE_2, NULL);
		setDelay(3);
		break;
	case 5:
		_globals->_player.enableControl();
		remove();
		break;
	}
}

/*--------------------------------------------------------------------------*/

void Scene7000::Action2::signal() {
	Scene7000 *scene = (Scene7000 *)_globals->_sceneManager._scene;

	switch (_actionIndex++) {
	case 0:
		_globals->_player.disableControl();
		setDelay(3);
		break;
	case 1:
		_globals->_player.addMover(NULL);
		_globals->_player.setVisage(7006);
		_globals->_player.setStrip(1);
		_globals->_player.setFrame(1);
		_globals->_player.setPosition(Common::Point(_globals->_player._position.x, _globals->_player._position.y + 13));
		_globals->_player.changeZoom(68);
		_globals->_player.animate(ANIM_MODE_5, this);
		scene->_object1.remove();
		break;
	case 2:
		_globals->_sceneManager.changeScene(7100);
		remove();
		break;
	}
}

/*--------------------------------------------------------------------------*/

void Scene7000::Action3::dispatch() {
	Scene7000 *scene = (Scene7000 *)_globals->_sceneManager._scene;

	Action::dispatch();
	if (_actionIndex == 4)
		scene->_object4.setPosition(Common::Point(scene->_object3._position.x, scene->_object3._position.y + 15));
}

/*--------------------------------------------------------------------------*/

void Scene7000::Action3::signal() {
	Scene7000 *scene = (Scene7000 *)_globals->_sceneManager._scene;

	switch (_actionIndex++) {
	case 0:
		setDelay(30);
		scene->setZoomPercents(10, 10, 62, 100);
		scene->_object4.postInit();
		scene->_object4.setVisage(5001);
		scene->_object4.setStrip2(2);
		scene->_object4.animate(ANIM_MODE_8, 0, NULL);
		scene->_object4.setPosition(Common::Point(10, 18));
		scene->_object4.fixPriority(10);
		scene->_object4.changeZoom(100);
		scene->_object4.hide();
		break;
	case 1: {
		NpcMover *mover = new NpcMover();
		Common::Point pt(107, 65);
		scene->_object3.addMover(mover, &pt, this);
		break;
	}
	case 2:
		scene->_object3._moveDiff.y = 1;
		scene->_object3.fixPriority(10);
		scene->_object4.setPosition(Common::Point(scene->_object3._position.x, scene->_object3._position.y + 15));
		scene->_object4.show();
		setDelay(30);
		break;
	case 3: {
		NpcMover *mover = new NpcMover();
		Common::Point pt(107, 92);
		scene->_object3.addMover(mover, &pt, this);
		break;
	}
	case 4:
		scene->_object4.remove();
		_globals->_sceneManager.changeScene(2100);
		remove();
		break;
	}
}

/*--------------------------------------------------------------------------*/

void Scene7000::Action4::signal() {
	Scene7000 *scene = (Scene7000 *)_globals->_sceneManager._scene;

	switch (_actionIndex++) {
	case 0:
		_globals->_player.disableControl();
		scene->_object1.animate(ANIM_MODE_6, this);
		break;
	case 1:
		scene->_object1.hide();
		setDelay(300);
		break;
	case 2:
		_globals->_soundHandler.play(252);
		scene->_object1.show();
		scene->_object1.setStrip(3);
		scene->_object1.setFrame(1);
		scene->_object1.animate(ANIM_MODE_5, this);
		break;
	case 3:
		scene->_object1.setStrip(4);
		scene->_object1.animate(ANIM_MODE_8, 0, NULL);
		_globals->setFlag(81);
		_globals->_player.enableControl();
		remove();
		break;
	}
}

/*--------------------------------------------------------------------------*/

void Scene7000::Action5::signal() {
	Scene7000 *scene = (Scene7000 *)_globals->_sceneManager._scene;

	switch (_actionIndex++) {
	case 0: {
		NpcMover *playerMover = new NpcMover();
		Common::Point pt(88, 121);
		_globals->_player.addMover(playerMover, &pt, this);
		break;
	}
	case 1:
		_globals->_player.checkAngle(&scene->_object1);
		_globals->_soundHandler.play(252);
		scene->_object1.setStrip(2);
		scene->_stripManager.start(7015, this);
		break;
	case 2:
		scene->_object1.setStrip(1);
		scene->_object1.setFrame(4);
		scene->_object1.animate(ANIM_MODE_6, this);
		break;
	case 3: {
		scene->_object1.remove();
		NpcMover *mover = new NpcMover();
		Common::Point pt(31, 94);
		_globals->_player.addMover(mover, &pt, this);
		break;
	}
	case 4: {
		NpcMover *mover = new NpcMover();
		Common::Point pt(11, 94);
		_globals->_player.addMover(mover, &pt, this);
		break;
	}
	case 5: {
		_globals->_player.fixPriority(10);
		NpcMover *mover = new NpcMover();
		Common::Point pt(11, 89);
		_globals->_player.addMover(mover, &pt, this);
		break;
	}
	case 6: {
		NpcMover *mover = new NpcMover();
		Common::Point pt(41, 89);
		_globals->_player.addMover(mover, &pt, this);
		break;
	}
	case 7:
		_globals->clearFlag(36);
		_globals->clearFlag(37);
		_globals->clearFlag(72);
		_globals->clearFlag(13);
		_globals->_sceneManager.changeScene(2100);
		break;
	}
}

/*--------------------------------------------------------------------------*/

void Scene7000::Action6::signal() {
	switch (_actionIndex++) {
	case 0:
		_globals->_player.disableControl();
		setDelay(3);
		break;
	case 1: {
		NpcMover *mover = new NpcMover();
		Common::Point pt(12, 91);
		_globals->_player.addMover(mover, &pt, this);
		break;
	}
	case 2: {
		NpcMover *mover = new NpcMover();
		Common::Point pt(8, 91);
		_globals->_player.addMover(mover, &pt, this);
		break;
	}
	case 3: {
		NpcMover *mover = new NpcMover();
		Common::Point pt(31, 96);
		_globals->_player.addMover(mover, &pt, this);
		_globals->_player.fixPriority(-1);
		break;
	}
	case 4: {
		NpcMover *mover = new NpcMover();
		Common::Point pt(83, 117);
		_globals->_player.addMover(mover, &pt, this);
		break;
	}
	case 5: {
		NpcMover *mover = new NpcMover();
		Common::Point pt(95, 121);
		_globals->_player.addMover(mover, &pt, this);
		break;
	}
	case 6:
		_globals->_player.setStrip(3);
		_globals->_player.setFrame(1);
		remove();
		break;
	}
}

/*--------------------------------------------------------------------------*/

void Scene7000::Action7::signal() {
	switch (_actionIndex++) {
	case 0:
		_globals->_player.disableControl();
		setDelay(3);
		break;
	case 1:
		setDelay(3);
		break;
	case 2: {
		NpcMover *mover = new NpcMover();
		Common::Point pt(31, 94);
		_globals->_player.addMover(mover, &pt, this);
		break;
	}
	case 3: {
		NpcMover *mover = new NpcMover();
		Common::Point pt(11, 94);
		_globals->_player.addMover(mover, &pt, this);
		break;
	}
	case 4: {
		_globals->_player.fixPriority(10);
		NpcMover *mover = new NpcMover();
		Common::Point pt(11, 89);
		_globals->_player.addMover(mover, &pt, this);
		break;
	}
	case 5: {
		NpcMover *mover = new NpcMover();
		Common::Point pt(41, 89);
		_globals->_player.addMover(mover, &pt, this);
		break;
	}
	case 6:
		if (_globals->getFlag(13))
			_globals->_sceneManager.changeScene(2280);
		else
			_globals->_sceneManager.changeScene(2320);
		break;
	}
}

/*--------------------------------------------------------------------------*/

void Scene7000::Hotspot1::doAction(int action) {
	if (action == CURSOR_LOOK)
		SceneItem::display2(7000, 2);
	else
		SceneHotspot::doAction(action);
}

/*--------------------------------------------------------------------------*/

void Scene7000::Object1::doAction(int action) {
	Scene7000 *scene = (Scene7000 *)_globals->_sceneManager._scene;

	switch (action) {
	case OBJECT_TRANSLATOR:
		_globals->_player.disableControl();
		RING_INVENTORY._translator._sceneNumber = 7000;

		if ((RING_INVENTORY._waldos._sceneNumber != 7000) && (RING_INVENTORY._jar._sceneNumber != 7000)) {
			scene->_sceneMode = 7004;
			scene->setAction(&scene->_sequenceManager, scene, 7004, &_globals->_player, this, NULL);
		} else if (RING_INVENTORY._waldos._sceneNumber != 7000) {
			scene->_sceneMode = 7011;
			scene->setAction(&scene->_sequenceManager, scene, 7010, &_globals->_player, &scene->_object1, NULL);
		} else if (RING_INVENTORY._jar._sceneNumber != 7000) {
			scene->_sceneMode = 7012;
			scene->setAction(&scene->_sequenceManager, scene, 7010, &_globals->_player, &scene->_object1, NULL);
		} else {
			scene->_sceneMode = 7015;
			scene->setAction(&scene->_sequenceManager, scene, 7017, &_globals->_player, NULL);
		}
		break;
	case OBJECT_WALDOS:
		_globals->_player.disableControl();
		RING_INVENTORY._waldos._sceneNumber = 7000;
		if (RING_INVENTORY._translator._sceneNumber == 7000) {
			if (RING_INVENTORY._jar._sceneNumber == 7000) {
				scene->_sceneMode = 7015;
				scene->setAction(&scene->_sequenceManager, scene, 7015, &_globals->_player, NULL);
			} else {
				scene->_sceneMode = 7006;
				scene->setAction(&scene->_sequenceManager, scene, 7006, &_globals->_player, NULL);
			}
		} else {
			scene->_sceneMode = 7009;
			scene->setAction(&scene->_sequenceManager, scene, 7009, &_globals->_player, NULL);
		}
		break;
	case OBJECT_JAR:
		_globals->_player.disableControl();
		RING_INVENTORY._jar._sceneNumber = 7000;

		if (RING_INVENTORY._translator._sceneNumber == 7000) {
			if (RING_INVENTORY._waldos._sceneNumber != 7000) {
				scene->_sceneMode = 7007;
				scene->setAction(&scene->_sequenceManager, scene, 7007, &_globals->_player, &scene->_object1, NULL);
			} else {
				scene->_sceneMode = 7015;
				scene->setAction(&scene->_sequenceManager, scene, 7016, &_globals->_player, NULL);
			}
		} else {
			scene->_sceneMode = 7008;
			scene->setAction(&scene->_sequenceManager, scene, 7008, &_globals->_player, NULL);
		}
		break;
	case CURSOR_LOOK:
		if (_globals->getFlag(81))
			SceneItem::display2(7000, 1);
		else
			SceneItem::display2(7000, 0);
		break;
	case CURSOR_USE:
		if (_globals->getFlag(81)) {
			RING_INVENTORY._stasisBox2._sceneNumber = 1;
			_globals->_player.disableControl();
			scene->setAction(&scene->_action5);
		} else {
			SceneItem::display2(7000, 5);
		}
		break;
	case CURSOR_TALK:
		if (_globals->getFlag(81)) {
			RING_INVENTORY._stasisBox2._sceneNumber = 1;
			_globals->_player.disableControl();
			scene->setAction(&scene->_action5);
		} else if (_globals->getFlag(52)) {
			scene->_sceneMode = 7005;
			scene->setAction(&scene->_sequenceManager, scene, 7013, NULL);
		} else if (_globals->getFlag(13)) {
			_globals->_sceneManager._sceneNumber = 7002;
			scene->setAction(&scene->_sequenceManager, scene, 7014, NULL);
		} else {
			_globals->_sceneManager._sceneNumber = 7002;
			scene->setAction(&scene->_sequenceManager, scene, 7002, NULL);
		}
		break;
	default:
		SceneHotspot::doAction(action);
		break;
	}
}

/*--------------------------------------------------------------------------*/

void Scene7000::dispatch() {
	Scene7000 *scene = (Scene7000 *)_globals->_sceneManager._scene;

	if (!_action) {
		if (_globals->_sceneRegions.indexOf(_globals->_player._position) == 8) {
			if (!_globals->getFlag(13)) {
				_globals->_player.disableControl();
				_globals->_player.addMover(NULL);
				SceneItem::display2(7000, 3);
				_sceneMode = 7001;
				setAction(&scene->_sequenceManager, this, 7001, &_globals->_player, NULL);
			} else if (!_globals->getFlag(52)) {
				setAction(&_action2);
			} else {
				_globals->_player.disableControl();
				_sceneMode = 7003;
				setAction(&scene->_sequenceManager, this, 7003, &_globals->_player, NULL);
			}
		}
		if (_globals->_sceneRegions.indexOf(_globals->_player._position) == 9)
			scene->setAction(&scene->_action7);
	}
	Scene::dispatch();
}

/*--------------------------------------------------------------------------*/

void Scene7000::postInit(SceneObjectList *OwnerList) {
	loadScene(7000);
	Scene::postInit();
	setZoomPercents(93, 25, 119, 55);
	_stripManager.addSpeaker(&_speakerSKText);
	_stripManager.addSpeaker(&_speakerSKL);
	_stripManager.addSpeaker(&_speakerQText);
	_stripManager.addSpeaker(&_speakerQL);
	_stripManager.addSpeaker(&_speakerQR);

	_speakerSKText._npc = &_object1;
	_speakerQText._npc = &_globals->_player;

	_object5.postInit();
	_object5.setVisage(7001);
	_object5.setStrip2(1);
	_object5.animate(ANIM_MODE_2, NULL);
	_object5.setPosition(Common::Point(49, 147));
	_object5.fixPriority(1);

	_object6.postInit();
	_object6.setVisage(7001);
	_object6.setStrip2(2);
	_object6.animate(ANIM_MODE_2, NULL);
	_object6.setPosition(Common::Point(160, 139));
	_object6.fixPriority(1);

	_object7.postInit();
	_object7.setVisage(7001);
	_object7.setStrip2(3);
	_object7.animate(ANIM_MODE_2, NULL);
	_object7.setPosition(Common::Point(272, 129));
	_object7.fixPriority(1);

	_object8.postInit();
	_object8.setVisage(7001);
	_object8.setStrip2(4);
	_object8.animate(ANIM_MODE_2, NULL);
	_object8.setPosition(Common::Point(176, 175));
	_object8.fixPriority(1);

	if (_globals->getFlag(72)) {
		_object3.postInit();
		_object3.setVisage(5001);
		_object3.setStrip2(1);
		_object3.setPosition(Common::Point(107, 92));
		_object3.changeZoom(100);
		_object3.fixPriority(10);

		_object1.postInit();
		_object1.setVisage(7003);
		if (_globals->getFlag(81))
			_object1.setStrip(4);
		else
			_object1.setStrip(2);
		_object1.setPosition(Common::Point(87, 129));
		_object1._numFrames = 4;
		_object1.changeZoom(45);
		_object1.animate(ANIM_MODE_8, 0, NULL);
		_globals->_sceneItems.push_back(&_object1);
	}
	_soundHandler.play(251);
	if (_globals->_sceneManager._previousScene == 2100) {
		if (_globals->getFlag(72)) {
			_globals->_player.postInit();
			_globals->_player.setVisage(0);
			_globals->_player.animate(ANIM_MODE_1, NULL);
			SceneObjectWrapper *wrapper = new SceneObjectWrapper();
			_globals->_player.setObjectWrapper(wrapper);
			_globals->_player.setPosition(Common::Point(57, 94));
			_globals->_player.changeZoom(-1);
			_globals->_player.fixPriority(10);
			if (_globals->getFlag(81)) {
				setAction(&_action4);
			} else {
				_object1.setPosition(Common::Point(151, 182));
				_object1.changeZoom(100);
				setAction(&_action1);
			}
		} else {
			_globals->_soundHandler.play(250);
			_globals->setFlag(72);

			_object3.postInit();
			_object3.setVisage(5001);
			_object3.setStrip2(1);
			_object3.animate(ANIM_MODE_1, NULL);
			_object3.setPosition(Common::Point(307, 0));
			_object3.changeZoom(-1);
			setAction(&_action3);
		}
	} else if (_globals->_sceneManager._previousScene == 2280) {
		_globals->_player.postInit();
		_globals->_player.setVisage(2170);
		_globals->_player.animate(ANIM_MODE_1, NULL);
		_globals->_player.setObjectWrapper(new SceneObjectWrapper());
		_globals->_player.setPosition(Common::Point(57, 94));
		_globals->_player.changeZoom(-1);
		_globals->_player.fixPriority(10);
		_globals->_player.disableControl();
		_sceneMode = 7001;
		setAction(&_action6, this);
		if (!_globals->getFlag(81)) {
			_object1.setPosition(Common::Point(151, 182));
			_object1.changeZoom(100);
		}
		_object8.remove();
		_object9.remove();
	} else if (_globals->_sceneManager._previousScene == 2320) {
		_globals->_player.postInit();
		_globals->_player.setVisage(0);
		_globals->_player.animate(ANIM_MODE_1, NULL);
		SceneObjectWrapper *wrapper = new SceneObjectWrapper();
		_globals->_player.setObjectWrapper(wrapper);
		_globals->_player.setPosition(Common::Point(57, 94));
		_globals->_player.changeZoom(-1);
		_globals->_player.fixPriority(10);
		_sceneMode = 7001;
		setAction(&_action6, this);
	} else {
		_globals->setFlag(72);

		_object3.postInit();
		_object3.setVisage(5001);
		_object3.setStrip2(1);
<<<<<<< HEAD
		_object3.setPosition(Common::Point(307, 0));
		_soundHandler.play(151);
		_soundHandler.holdAt(true);
		_globals->_soundHandler.play(250);

=======
		_object3.setPosition(Common::Point(307, 0), 0);
		_soundHandler.play(151);
		_soundHandler.holdAt(true);
		_globals->_soundHandler.play(250);
>>>>>>> d52e69d8
		setAction(&_action3);
	}

	_hotspot1.setBounds(Rect(0, 0, SCREEN_WIDTH, SCREEN_HEIGHT));
	_globals->_sceneItems.push_back(&_hotspot1);
}

/*--------------------------------------------------------------------------*/

void Scene7000::signal() {
	Scene7000 *scene = (Scene7000 *)_globals->_sceneManager._scene;
	switch (_sceneMode) {
	case 7001:
	case 7002:
	case 7004:
	case 7005:
	case 7006:
	case 7007:
	case 7008:
	case 7009:
		_globals->_player.enableControl();
		break;
	case 7003:
		_sceneMode = 7001;
		setAction(&scene->_sequenceManager, this, 7001, &_globals->_player, NULL);
		break;
	case 7011:
		_sceneMode = 7005;
		setAction(&scene->_sequenceManager, this, 7005, &_globals->_player, NULL);
		break;
	case 7012:
		_sceneMode = 7005;
		setAction(&scene->_sequenceManager, this, 7012, &_globals->_player, NULL);
		break;
	case 7015:
		setAction(&_action4);
		break;
	}
}


/*--------------------------------------------------------------------------
 * Scene 7100
 *
 *--------------------------------------------------------------------------*/

void Scene7100::Action3::signal() {
	Scene7100 *scene = (Scene7100 *)_globals->_sceneManager._scene;

	switch (_actionIndex++) {
	case 0:
		setDelay(1);
		break;
	case 1: {
		Common::Point pt(433, 308);
		NpcMover *mover = new NpcMover();
		scene->_object4.addMover(mover, &pt, this);
		break;
	}
	case 2:
		scene->_object4.remove();
		remove();
		break;
	}
}

void Scene7100::Action4::signal() {
	Scene7100 *scene = (Scene7100 *)_globals->_sceneManager._scene;

	switch (_actionIndex++) {
	case 0:
		setDelay(_globals->_randomSource.getRandomNumber(1) + 1);
		break;
	case 1: {
		scene->_object5.setStrip(3);
		Common::Point pt(85, 52);
		NpcMover *mover = new NpcMover();
		scene->_object5.addMover(mover, &pt, this);
		break;
	}
	case 2: {
		scene->_object5.setStrip(4);
		Common::Point pt(20, 52);
		NpcMover *mover = new NpcMover();
		scene->_object5.addMover(mover, &pt, this);
		break;
	}
	case 3:
		_actionIndex = 0;
		setDelay(1);
		break;
	}
}

void Scene7100::Action5::signal() {
	Scene7100 *scene = (Scene7100 *)_globals->_sceneManager._scene;

	switch (_actionIndex++) {
	case 0:
		setDelay(1);
		break;
	case 1: {
		Common::Point pt(59, 151);
		NpcMover *mover = new NpcMover();
		scene->_object9.addMover(mover, &pt, this);
		break;
	}
	case 2: {
		scene->_object9.setStrip2(1);
		Common::Point pt(127, 144);
		NpcMover *mover = new NpcMover();
		scene->_object9.addMover(mover, &pt, this);
		break;
	}
	case 3: {
		scene->_object9.setStrip2(2);
		scene->_object9.fixPriority(180);
		Common::Point pt(8, 181);
		NpcMover *mover = new NpcMover();
		scene->_object9.addMover(mover, &pt, this);
		break;
	}
	case 4: {
		scene->_object9.remove();
		remove();
	}
	}
}

void Scene7100::Action6::signal() {
	Scene7100 *scene = (Scene7100 *)_globals->_sceneManager._scene;

	switch (_actionIndex++) {
	case 0:
		setDelay(1);
		scene->_object10.fixPriority(8);
		scene->_object10.setPosition(Common::Point(155, 187));

		scene->_object11.fixPriority(8);
		scene->_object11.setPosition(Common::Point(155, 190));

		scene->_object12.fixPriority(8);
		scene->_object12.setPosition(Common::Point(151, 193));
		break;
	case 1: {
		Common::Point pt1(167, 187);
		NpcMover *mover1 = new NpcMover();
		scene->_object10.addMover(mover1, &pt1, this);

		Common::Point pt2(165, 185);
		NpcMover *mover2 = new NpcMover();
		scene->_object11.addMover(mover2, &pt2, NULL);

		Common::Point pt3(163, 183);
		NpcMover *mover3 = new NpcMover();
		scene->_object12.addMover(mover3, &pt3, NULL);
		break;
	}
	case 2: {
		scene->_object10.setStrip2(6);
		Common::Point pt1(91, 187);
		NpcMover *mover1 = new NpcMover();
		scene->_object10.addMover(mover1, &pt1, this);

		scene->_object11.setStrip2(6);
		scene->_object11.fixPriority(50);
		Common::Point pt2(89, 185);
		NpcMover *mover2 = new NpcMover();
		scene->_object11.addMover(mover2, &pt2, NULL);

		scene->_object12.setStrip2(6);
		scene->_object12.fixPriority(50);
		Common::Point pt3(87, 183);
		NpcMover *mover3 = new NpcMover();
		scene->_object12.addMover(mover3, &pt3, NULL);
		break;
	}
	case 3:
		_actionIndex = 0;
		setDelay(1);
		break;
	}
}

void Scene7100::Action7::signal() {
	Scene7100 *scene = (Scene7100 *)_globals->_sceneManager._scene;

	switch (_actionIndex++) {
	case 0:
		setDelay(1);
		break;
	case 1: {
		scene->_object13.setStrip2(8);
		Common::Point pt(324, 87);
		NpcMover *mover = new NpcMover();
		scene->_object13.addMover(mover, &pt, this);
		break;
	}
	case 2: {
		scene->_object13.setStrip2(2);
		Common::Point pt(524, 104);
		NpcMover *mover = new NpcMover();
		scene->_object13.addMover(mover, &pt, NULL);
		break;
	}
	case 3:
		_actionIndex = 0;
		setDelay(1);
		break;
	}
}

void Scene7100::Action8::signal() {
	Scene7100 *scene = (Scene7100 *)_globals->_sceneManager._scene;

	switch (_actionIndex++) {
	case 0:
		setDelay(1);
		break;
	case 1: {
		scene->_object17.setStrip2(4);
		scene->_object18.setStrip2(4);
		scene->_object19.setStrip2(4);

		Common::Point pt1(482, 153);
		NpcMover *mover1 = new NpcMover();
		scene->_object17.addMover(mover1, &pt1, this);

		Common::Point pt2(480, 146);
		NpcMover *mover2 = new NpcMover();
		scene->_object18.addMover(mover2, &pt2, NULL);

		Common::Point pt3(470, 153);
		NpcMover *mover3 = new NpcMover();
		scene->_object19.addMover(mover3, &pt3, NULL);
		break;
	}
	case 2: {
		scene->_object17.setStrip2(3);
		scene->_object18.setStrip2(3);
		scene->_object19.setStrip2(3);

		Common::Point pt1(506, 186);
		NpcMover *mover1 = new NpcMover();
		scene->_object17.addMover(mover1, &pt1, this);

		Common::Point pt2(502, 179);
		NpcMover *mover2 = new NpcMover();
		scene->_object18.addMover(mover2, &pt2, NULL);

		Common::Point pt3(495, 184);
		NpcMover *mover3 = new NpcMover();
		scene->_object19.addMover(mover3, &pt3, NULL);
		break;
	}
	case 3: {
		scene->_object17.setStrip2(4);
		scene->_object18.setStrip2(4);
		scene->_object19.setStrip2(4);

		Common::Point pt1(386, 167);
		NpcMover *mover1 = new NpcMover();
		scene->_object17.addMover(mover1, &pt1, this);

		Common::Point pt2(379, 161);
		NpcMover *mover2 = new NpcMover();
		scene->_object18.addMover(mover2, &pt2, NULL);

		Common::Point pt3(373, 167);
		NpcMover *mover3 = new NpcMover();
		scene->_object19.addMover(mover3, &pt3, NULL);
		break;
	}
	case 4: {
		scene->_object17.setStrip2(3);
		scene->_object18.setStrip2(3);
		scene->_object19.setStrip2(3);

		Common::Point pt1(479, 193);
		NpcMover *mover1 = new NpcMover();
		scene->_object17.addMover(mover1, &pt1, this);

		Common::Point pt2(473, 187);
		NpcMover *mover2 = new NpcMover();
		scene->_object18.addMover(mover2, &pt2, NULL);

		Common::Point pt3(466, 192);
		NpcMover *mover3 = new NpcMover();
		scene->_object19.addMover(mover3, &pt3, NULL);
		break;
	}
	case 5: {
		Common::Point pt1(552, 183);
		NpcMover *mover1 = new NpcMover();
		scene->_object17.addMover(mover1, &pt1, this);

		Common::Point pt2(552, 178);
		NpcMover *mover2 = new NpcMover();
		scene->_object18.addMover(mover2, &pt2, NULL);

		Common::Point pt3(541, 183);
		NpcMover *mover3 = new NpcMover();
		scene->_object19.addMover(mover3, &pt3, NULL);

		_actionIndex = 0;
		break;
	}
	}
}

void Scene7100::Action9::signal() {
	Scene7100 *scene = (Scene7100 *)_globals->_sceneManager._scene;

	switch (_actionIndex++) {
	case 0:
		setDelay(1);
		break;
	case 1: {
		scene->_object24.setStrip2(1);
		Common::Point pt(64, 159);
		NpcMover *mover = new NpcMover();
		scene->_object24.addMover(mover, &pt, this);
		break;
	}
	case 2: {
		scene->_object24.setStrip2(2);
		scene->_object24.fixPriority(160);
		Common::Point pt(34, 159);
		NpcMover *mover = new NpcMover();
		scene->_object24.addMover(mover, &pt, this);
		break;
	}
	case 3: {
		scene->_object24.setStrip2(1);
		Common::Point pt(64, 159);
		NpcMover *mover = new NpcMover();
		scene->_object24.addMover(mover, &pt, this);
		break;
	}
	case 4: {
		scene->_object24.setStrip2(2);
		scene->_object24.fixPriority(180);
		Common::Point pt(-12, 182);
		NpcMover *mover = new NpcMover();
		scene->_object24.addMover(mover, &pt, this);
		break;
	}
	case 5: {
		_actionIndex = 0;
		setDelay(1);
		break;
	}
	}
}

void Scene7100::Action10::signal() {
	Scene7100 *scene = (Scene7100 *)_globals->_sceneManager._scene;

	switch (_actionIndex++) {
	case 0:
		setDelay(1000);
		break;
	case 1: {
		Common::Point pt(610, -60);
		NpcMover *mover = new NpcMover();
		scene->_object25.addMover(mover, &pt, this);
		break;
	}
	case 2:
		scene->_object25.remove();
		remove();
		break;
	}
}

void Scene7100::Action11::signal() {
	Scene7100 *scene = (Scene7100 *)_globals->_sceneManager._scene;

	switch (_actionIndex++) {
	case 0:
		setDelay(30);
		break;
	case 1: {
		Common::Point pt(154, 175);
		NpcMover *mover = new NpcMover();
		_globals->_player.addMover(mover, &pt, this);
		ObjectMover2 *mover2 = new ObjectMover2();
		scene->_object1.addMover(mover2, 25, 35, &_globals->_player);
		break;
	}
	case 2: {
		Common::Point pt(700, 155);
		NpcMover *mover = new NpcMover();
		_globals->_player.addMover(mover, &pt, this);
		break;
	}
	case 3:
		_globals->_sceneManager.changeScene(7200);
		remove();
		break;
	}
}

void Scene7100::postInit(SceneObjectList *OwnerList) {
	loadScene(7100);
	Scene::postInit();
	setZoomPercents(60, 85, 200, 100);

	_object2.postInit();
	_object2.setVisage(7161);
	_object2.animate(ANIM_MODE_2, NULL);
	_object2.setPosition(Common::Point(10, 140));
	_object2._numFrames = 1;
	_object2.fixPriority(180);
	_object2.setAction(&_action1, NULL);

	_object3.postInit();
	_object3.setVisage(7161);
	_object3.animate(ANIM_MODE_2, NULL);
	_object3.setPosition(Common::Point(34, 115));
	_object3._numFrames = 1;
	_object3.fixPriority(180);
	_object3.setAction(&_action2, NULL);

	_object4.postInit();
	_object4.setVisage(7164);
	_object4.animate(ANIM_MODE_2, NULL);
	_object4.setPosition(Common::Point(-10, 159));
	_object4._numFrames = 2;
	_object4.fixPriority(250);
	_object4.setAction(&_action3, NULL);

	_object5.postInit();
	_object5.setVisage(7162);
	_object5.setStrip(3);
	_object5.animate(ANIM_MODE_2, NULL);
	_object5.setPosition(Common::Point(20, 52));
	_object5.setAction(&_action4, NULL);

	_object9.postInit();
	_object9.setVisage(7160);
	_object5.setStrip(2);
	_object9.animate(ANIM_MODE_2, NULL);
	_object9.setPosition(Common::Point(110, 168));
	_object9._numFrames = 2;
	_object9.fixPriority(16);
	_object9.setAction(&_action5, NULL);

	_object13.postInit();
	_object13.setVisage(7161);
	_object13.setStrip(8);
	_object13.animate(ANIM_MODE_2, NULL);
	_object13.setPosition(Common::Point(524, 104));
	_object13._numFrames = 5;
	_object13.fixPriority(250);
	_object13.setAction(&_action7, NULL);

	_object17.postInit();
	_object17.setVisage(7160);
	_object17.setStrip(3);
	_object17.animate(ANIM_MODE_2, NULL);
	_object17.setPosition(Common::Point(552, 183));
	_object17._numFrames = 4;
	_object17._moveDiff.x = 12;
	_object17._moveDiff.y = 12;
	_object17.setAction(&_action8, NULL);

	_object18.postInit();
	_object18.setVisage(7160);
	_object18.setStrip(3);
	_object18.animate(ANIM_MODE_2, NULL);
	_object18.setPosition(Common::Point(552, 178));
	_object18._numFrames = 4;
	_object18._moveDiff.x = 12;
	_object18._moveDiff.y = 12;

	_object19.postInit();
	_object19.setVisage(7160);
	_object19.setStrip(3);
	_object19.animate(ANIM_MODE_2, NULL);
	_object19.setPosition(Common::Point(541, 183));
	_object19._numFrames = 4;
	_object19._moveDiff.x = 12;
	_object19._moveDiff.y = 12;

	_object24.postInit();
	_object24.setVisage(7162);
	_object24.setStrip(1);
	_object24.animate(ANIM_MODE_2, NULL);
	_object24.setPosition(Common::Point(-12, 182));
	_object24._numFrames = 4;
	_object24.fixPriority(180);
	_object24.setAction(&_action9, NULL);

	_object25.postInit();
	_object25.setVisage(7163);
	_object25.animate(ANIM_MODE_2, NULL);
	_object25.setPosition(Common::Point(551, 145));
	_object25._numFrames = 5;
	_object25.fixPriority(160);
	_object25.setAction(&_action10, NULL);

	// Swimmer 1
	_globals->_player.postInit();
	_globals->_player.setVisage(7101);
	_globals->_player.animate(ANIM_MODE_2, NULL);
	_globals->_player._moveDiff.x = 4;
	_globals->_player._moveDiff.y = 2;
	_globals->_player.setPosition(Common::Point(135, 135));
	_globals->_player.fixPriority(200);
	_globals->_player.disableControl();

	// Swimmer 2
	_object1.postInit();
	_object1.setVisage(7110);
	_object1.animate(ANIM_MODE_1, NULL);
	_object1._moveDiff.x = 4;
	_object1._moveDiff.y = 2;
	_object1.setPosition(Common::Point(100, 100));

	setAction(&_action11);
	_soundHandler1.play(270);
	_soundHandler2.play(275);
	_globals->_soundHandler.play(270);
}
/*--------------------------------------------------------------------------
 * Scene 7200
 *
 *--------------------------------------------------------------------------*/

void Scene7200::Action1::signal() {
	Scene7200 *scene = (Scene7200 *)_globals->_sceneManager._scene;

	switch (_actionIndex++) {
	case 0:
		setDelay(15);
		break;
	case 1: {
		PlayerMover *mover1 = new PlayerMover();
		Common::Point pt1(165, 147);
		scene->_swimmer.addMover(mover1, &pt1, this);
		Common::Point pt2(207, 138);
		PlayerMover *mover2 = new PlayerMover();
		_globals->_player.addMover(mover2, &pt2, this);
		break;
	}
	case 2:
		break;
	case 3:
		_globals->_sceneManager.changeScene(7300);
		remove();
	break;
	}
}

/*--------------------------------------------------------------------------*/

void Scene7200::Action2::signal() {
	Scene7200 *scene = (Scene7200 *)_globals->_sceneManager._scene;

	switch (_actionIndex++) {
	case 0:
		setDelay(3);
		break;
	case 1: {
		scene->_object2.fixPriority(25);
		scene->_object3.fixPriority(25);
		scene->_object4.fixPriority(25);
		scene->_object2.setStrip(1);
		scene->_object3.setStrip(1);
		scene->_object4.setStrip(1);
		NpcMover *mover1 = new NpcMover();
		Common::Point pt1(54, 90);
		scene->_object2.addMover(mover1, &pt1, this);
		NpcMover *mover2 = new NpcMover();
		Common::Point pt2(56, 85);
		scene->_object3.addMover(mover2, &pt2, NULL);
		NpcMover *mover3 = new NpcMover();
		Common::Point pt3(54, 80);
		scene->_object4.addMover(mover3, &pt3, NULL);
		break;
	}
	case 2: {
		scene->_object2.fixPriority(160);
		scene->_object3.fixPriority(160);
		scene->_object4.fixPriority(160);
		scene->_object2.setStrip(2);
		scene->_object3.setStrip(2);
		scene->_object4.setStrip(2);
		NpcMover *mover1 = new NpcMover();
		Common::Point pt1(10, 89);
		scene->_object2.addMover(mover1, &pt1, this);
		NpcMover *mover2 = new NpcMover();
		Common::Point pt2(12, 84);
		scene->_object3.addMover(mover2, &pt2, NULL);
		NpcMover *mover3 = new NpcMover();
		Common::Point pt3(10, 79);
		scene->_object4.addMover(mover3, &pt3, NULL);
		break;
	}
	case 3:
		_actionIndex = 0;
		setDelay(1);
		remove();
	break;
	}
}

/*--------------------------------------------------------------------------*/

void Scene7200::postInit(SceneObjectList *OwnerList) {
	loadScene(7200);
	Scene::postInit();
	_object2.postInit();
	_object2.setVisage(7160);
	_object2.animate(ANIM_MODE_2, NULL);
	_object2.setZoom(10);
	_object2.setPosition(Common::Point(53, 88));
	_object2.setAction(&_action2);

	_object3.postInit();
	_object3.setVisage(7160);
	_object3.animate(ANIM_MODE_2, NULL);
	_object3.setZoom(10);
	_object3.setPosition(Common::Point(55, 83));

	_object4.postInit();
	_object4.setVisage(7160);
	_object4.animate(ANIM_MODE_2, NULL);
	_object4.setZoom(10);
	_object4.setPosition(Common::Point(57, 78));

	_object5.postInit();
	_object5.setVisage(7201);
	_object5.setPosition(Common::Point(300, 172));
	_object5.setPriority(172);
	_object5.animate(ANIM_MODE_2, NULL);
	_object5._numFrames = 3;

	_object6.postInit();
	_object6.setVisage(7201);
	_object6.setStrip2(3);
	_object6.setPosition(Common::Point(144, 97));
	_object6.setPriority(199);
	_object6.animate(ANIM_MODE_2, NULL);
	_object6._numFrames = 3;

	_object7.postInit();
	_object7.setVisage(7201);
	_object7.setStrip2(4);
	_object7.setPosition(Common::Point(115, 123));
	_object7.setPriority(199);
	_object7.animate(ANIM_MODE_2, NULL);
	_object7._numFrames = 3;

	_object8.postInit();
	_object8.setVisage(7201);
	_object8.setStrip2(6);
	_object8.setPosition(Common::Point(140, 173));
	_object8.setPriority(199);
	_object8.animate(ANIM_MODE_2, NULL);
	_object8._numFrames = 3;

	_object9.postInit();
	_object9.setVisage(7201);
	_object9.setStrip2(7);
	_object9.setPosition(Common::Point(215, 196));
	_object9.setPriority(199);
	_object9.animate(ANIM_MODE_2, NULL);
	_object9._numFrames = 3;

	// Orange swimmer
	_globals->_player.postInit();
	_globals->_player.setVisage(7110);
	_globals->_player.animate(ANIM_MODE_1, NULL);
	_globals->_player.setObjectWrapper(new SceneObjectWrapper());
	_globals->_player.setZoom(50);
	_globals->_player.setPosition(Common::Point(-18, 16));
	_globals->_player.disableControl();

	_swimmer.postInit();
	_swimmer.setVisage(7101);
	_swimmer.animate(ANIM_MODE_1, NULL);
	_swimmer.setObjectWrapper(new SceneObjectWrapper());
	_swimmer.setZoom(50);
	_swimmer.setPosition(Common::Point(-8, 16));

	setAction(&_action1);
	_soundHandler.play(271);
}

/*--------------------------------------------------------------------------
 * Scene 7300
 *
 *--------------------------------------------------------------------------*/

void Scene7300::Action1::signal() {
	Scene7300 *scene = (Scene7300 *)_globals->_sceneManager._scene;

	switch (_actionIndex++) {
	case 0:
	case 1:
	case 3:
		setDelay(30);
		break;
	case 2:
		scene->_stripManager.start(7300, this);
		break;
	case 4: {
		NpcMover *mover = new NpcMover();
		Common::Point pt(102, 122);
		_globals->_player.addMover(mover, &pt, this);
		break;
	}
	case 5:
		_globals->_player.setStrip(2);
		_globals->_player.setFrame(1);
		_globals->_player.animate(ANIM_MODE_5, this);
		break;
	case 6:
		_globals->_player.setStrip(3);
		_globals->_player._numFrames = 5;
		_globals->_player.animate(ANIM_MODE_2, this);
		if (RING_INVENTORY._translator._sceneNumber == 1)
			scene->_stripManager.start(7310, this);
		else
			scene->_stripManager.start(7305, this);
		break;
	case 7:
		setDelay(3);
<<<<<<< HEAD
		_globals->_soundHandler.fadeOut(NULL);
=======
		_globals->_soundHandler.fadeOut(0);
>>>>>>> d52e69d8
		break;
	case 8:
		_globals->_sceneManager.changeScene(2280);
		break;
	}
}

/*--------------------------------------------------------------------------*/

void Scene7300::Action2::signal() {
	Scene7300 *scene = (Scene7300 *)_globals->_sceneManager._scene;

	switch (_actionIndex++) {
	case 0:
		setDelay(5);
		break;
	case 1:
		NpcMover *mover1 = new NpcMover();
		Common::Point pt(_globals->_randomSource.getRandomNumber(3) + 203, _globals->_randomSource.getRandomNumber(3) + 96);
		scene->_object3.addMover(mover1, &pt, this);
		_actionIndex = 0;
		break;
	}
}

/*--------------------------------------------------------------------------*/

void Scene7300::Action3::signal() {
	Scene7300 *scene = (Scene7300 *)_globals->_sceneManager._scene;

	switch (_actionIndex++) {
	case 0:
		setDelay(5);
		break;
	case 1:
		NpcMover *mover1 = new NpcMover();
		Common::Point pt(_globals->_randomSource.getRandomNumber(5) + 76, _globals->_randomSource.getRandomNumber(5) + 78);
		scene->_object1.addMover(mover1, &pt, this);
		_actionIndex = 0;
		break;
	}
}

/*--------------------------------------------------------------------------*/

void Scene7300::Action4::signal() {
	switch (_actionIndex++) {
	case 0:
		setDelay(5);
		break;
	case 1:
		_actionIndex = 0;
		break;
	}
}

/*--------------------------------------------------------------------------*/

void Scene7300::dispatch() {
	Scene7300 *scene = (Scene7300 *)_globals->_sceneManager._scene;
	scene->_object4.setPosition(Common::Point(scene->_object3._position.x + 15, scene->_object3._position.y + 61));
	scene->_object2.setPosition(Common::Point(scene->_object1._position.x + 1, scene->_object1._position.y - 31));

	Scene::dispatch();
}

/*--------------------------------------------------------------------------*/

void Scene7300::postInit(SceneObjectList *OwnerList) {
	loadScene(7300);

	Scene::postInit();
	setZoomPercents(60, 85, 200, 100);

	_globals->setFlag(52);
	_globals->setFlag(24);
	_globals->setFlag(109);

	_stripManager.addSpeaker(&_speakerPOR);
	_stripManager.addSpeaker(&_speakerPOText);
	_stripManager.addSpeaker(&_speakerSKText);
	_stripManager.addSpeaker(&_speakerQU);

	_speakerSKText.setTextPos(Common::Point(100, 20));
	_speakerPOText.setTextPos(Common::Point(100, 160));

	_object4.postInit();
	_object4.setVisage(7311);
	_object4.setStrip(1);
	_object4.setFrame(1);
	_object4.setPosition(Common::Point(218, 157));

	_object3.postInit();
	_object3.setVisage(7311);
	_object3.setStrip(2);
	_object3.setFrame(1);
	_object3.setPosition(Common::Point(203, 96));
	_object3._numFrames = 2;
	_object3._moveDiff = Common::Point(1, 1);
	_object3.animate(ANIM_MODE_8, 0, NULL);
	_object3._moveRate = 2;
	_object3.setAction(&_action2);

	_globals->_player.postInit();
	_globals->_player.setVisage(7305);
	_globals->_player.animate(ANIM_MODE_1, NULL);
	_globals->_player.setPosition(Common::Point(-100, 100));
	_globals->_player.disableControl();

	_object1.postInit();
	_object1.setVisage(7312);
	_object1.animate(ANIM_MODE_1, NULL);
	_object1._moveDiff = Common::Point(1, 1);
	_object1.setPosition(Common::Point(76, 78));
	_object1._moveRate = 1;
	_object1.setAction(&_action3);

	_object2.postInit();
	_object2.setVisage(7312);
	_object2.setStrip(2);
	_object2.animate(ANIM_MODE_2, NULL);
	_object2.setPosition(Common::Point(77, 47));
	_object2.fixPriority(190);

	_object5.postInit();
	_object5.setVisage(7300);
	_object5.setPosition(Common::Point(106, 45));
	_object5.animate(ANIM_MODE_2, NULL);
	_object5._numFrames = 5;

	_object6.postInit();
	_object6.setVisage(7300);
	_object6.setStrip2(2);
	_object6.setPosition(Common::Point(283, 193));
	_object6.animate(ANIM_MODE_2, NULL);
	_object6._numFrames = 3;

	_object7.postInit();
	_object7.setVisage(7300);
	_object7.setStrip(4);
	_object7.setPosition(Common::Point(295, 77));
	_object7.animate(ANIM_MODE_2, NULL);
	_object7._numFrames = 3;

	_object8.postInit();
	_object8.setVisage(7300);
	_object8.setStrip(5);
	_object8.setPosition(Common::Point(1, 147));
	_object8.animate(ANIM_MODE_2, NULL);
	_object8._numFrames = 2;

	setAction(&_action1);
	_globals->_soundHandler.play(272);
}

/*--------------------------------------------------------------------------
 * Scene 7600
 *
 *--------------------------------------------------------------------------*/

void Scene7600::Action1::signal() {
	switch (_actionIndex++) {
	case 0:
		setDelay(120);
		break;
	case 1: {
		PlayerMover *mover = new PlayerMover();
		Common::Point pt(389, 57);
		_globals->_player.addMover(mover, &pt, this);
		break;
	}
	case 2:
		_globals->_sceneManager.changeScene(7700);
		break;
	}
}

/*--------------------------------------------------------------------------*/

void Scene7600::Action2::signal() {
	switch (_actionIndex++) {
	case 0:
		setDelay(30);
		break;
	case 1: {
		NpcMover *mover = new NpcMover();
		Common::Point pt(-30, 195);
		_globals->_player.addMover(mover, &pt, this);
		break;
	}
	case 2:
		_globals->_sceneManager.changeScene(2320);
		remove();
		break;
	}
}

/*--------------------------------------------------------------------------*/

void Scene7600::postInit(SceneObjectList *OwnerList) {
	Scene::postInit();
	setZoomPercents(100, 0, 200, 100);

	_object2.postInit();
	_object2.setVisage(7601);
	_object2.setStrip(1);
	_object2.animate(ANIM_MODE_2, NULL);
	_object2.setPosition(Common::Point(48, 135));
	_object2.fixPriority(1);

	_object3.postInit();
	_object3.setVisage(7601);
	_object3.setStrip(2);
	_object3.animate(ANIM_MODE_2, NULL);
	_object3.setPosition(Common::Point(158, 136));
	_object3.fixPriority(1);

	_object4.postInit();
	_object4.setVisage(7601);
	_object4.setStrip(3);
	_object4.animate(ANIM_MODE_2, NULL);
	_object4.setPosition(Common::Point(293, 141));
	_object4.fixPriority(1);

	_object5.postInit();
	_object5.setVisage(7601);
	_object5.setStrip(4);
	_object5.animate(ANIM_MODE_2, NULL);
	_object5.setPosition(Common::Point(405, 143));
	_object5.fixPriority(1);

	_object6.postInit();
	_object6.setVisage(7601);
	_object6.setStrip(5);
	_object6.animate(ANIM_MODE_2, NULL);
	_object6.setPosition(Common::Point(379, 191));
	_object6.fixPriority(1);

	_globals->_player.postInit();
	_globals->_player.setVisage(2333);
	_globals->_player.animate(ANIM_MODE_1, NULL);
	_globals->_player.setObjectWrapper(new SceneObjectWrapper());
	_globals->_player.setStrip(1);
	_globals->_player._moveDiff = Common::Point(16, 16);
	_globals->_player.changeZoom(-1);
	_globals->_player.disableControl();

	if (_globals->_sceneManager._previousScene == 7700) {
		_globals->_player.setPosition(Common::Point(389, 57));
		setAction(&_action2);
	} else {
		_globals->_player.setPosition(Common::Point(-50, 195));
		setAction(&_action1);
	}
	_sceneBounds.center(_globals->_player._position.x, _globals->_player._position.y);
	loadScene(7600);
	_soundHandler2.play(255);
	_soundHandler1.play(251);
}

/*--------------------------------------------------------------------------
 * Scene 7700
 *
 *--------------------------------------------------------------------------*/

void Scene7700::Action1::signal() {
	SceneObjectExt *fmtObj = (SceneObjectExt *) _endHandler;
	switch (_actionIndex++) {
	case 0: {
		PlayerMover *mover1 = new PlayerMover();
		Common::Point pt = Common::Point(fmtObj->_position.x, fmtObj->_position.y + 30);
		_globals->_player.addMover(mover1, &pt, this);
		break;
	}
	case 1:
		_globals->_player.checkAngle(fmtObj);
		if (fmtObj->_state == 0)
			fmtObj->animate(ANIM_MODE_5, this);
		else
			fmtObj->animate(ANIM_MODE_6, this);
		break;
	case 2:
		remove();
		break;
	}
}

void Scene7700::Action2::signal() {
	Scene7700 *scene = (Scene7700 *)_globals->_sceneManager._scene;
	switch (_actionIndex++) {
	case 0:
	case 2:
		setDelay(_globals->_randomSource.getRandomNumber(60) + 60);
		break;
	case 1:
		scene->_prof.animate(ANIM_MODE_7, 0, NULL);
		setDelay(20);
		break;
	case 3:
		scene->_prof.animate(ANIM_MODE_6, this);
		_actionIndex = 0;
		break;
	}
}

void Scene7700::Action3::signal() {
	Scene7700 *scene = (Scene7700 *)_globals->_sceneManager._scene;
	switch (_actionIndex++) {
	case 0:
		scene->_object15.animate(ANIM_MODE_5, this);
		break;
	case 1:
		scene->_sceneItem10.remove();
		scene->_object15.remove();
		scene->_sceneHotspot8.remove();
		scene->_sceneHotspot9.remove();
		scene->_object19.remove();
		setDelay(60);
		// No break on purpose!
	case 2:
		scene->_soundHandler.play(260);
		scene->_object8.setVisage(7703);
		scene->_object8.setPosition(Common::Point(177, 97));
		scene->_object8.setStrip2(3);
		scene->_object8.animate(ANIM_MODE_5, this);
		scene->_object8._numFrames = 3;
		break;
	case 3:
		_globals->_player.enableControl();
		remove();
		break;
	}
}

void Scene7700::Action4::signal() {
	Scene7700 *scene = (Scene7700 *)_globals->_sceneManager._scene;
	switch (_actionIndex++) {
	case 2:
		scene->_object13.remove();
		// No break on purpose!
	case 0:
		setDelay(3);
		break;
	case 1:
		CursorMan.showMouse(false);
		scene->_object13.postInit();
		scene->_object13.setVisage(7700);
		scene->_object13.setStrip2(7);
		scene->_object13.setPosition(Common::Point(151, 33));
		scene->_object13.animate(ANIM_MODE_5, this);
		break;
	case 3:
		CursorMan.showMouse(true);
		SceneItem::display2(7700, 11);
		_globals->_player.enableControl();
		remove();
		break;
	}
}

void Scene7700::Action5::signal() {
	Scene7700 *scene = (Scene7700 *)_globals->_sceneManager._scene;
	switch (_actionIndex++) {
	case 0:
		setDelay(_globals->_randomSource.getRandomNumber(240));
		break;
	case 1: {
		scene->_cloud.setFrame(_globals->_randomSource.getRandomNumber(1) + 1);
		scene->_cloud.setPosition(Common::Point(133, 145 + _globals->_randomSource.getRandomNumber(54)));

		Common::Point pt(360, scene->_cloud._position.y);
		NpcMover *mover = new NpcMover();
		scene->_cloud.addMover(mover, &pt, this);
		_actionIndex = 0;
		break;
	}
	}
}

void Scene7700::Action6::signal() {
	Scene7700 *scene = (Scene7700 *)_globals->_sceneManager._scene;
	switch (_actionIndex++) {
	case 0:
		setDelay(5);
		break;
	case 1: {
		Common::Point pt(2, 66);
		NpcMover *mover = new NpcMover();
		scene->_easterEgg1.addMover(mover, &pt, this);
		break;
	}
	case 2:
		scene->_easterEgg1.setStrip(2);
		scene->_easterEgg1.setPosition(Common::Point(43, 65));

		scene->_easterEgg2.postInit();
		scene->_easterEgg2.setVisage(7708);
		scene->_easterEgg2.setStrip(3);
		scene->_easterEgg2.setPosition(Common::Point(116, 54));
		scene->_easterEgg2.animate(ANIM_MODE_2, NULL);

		setDelay(120);
		break;
	case 3:
		scene->_easterEgg1.remove();
		scene->_easterEgg2.remove();
		remove();
		break;
	}
}

void Scene7700::SceneHotspot1::doAction(int action) {
	if (action == CURSOR_LOOK)
		SceneItem::display2(7700, 4);
	else
		SceneHotspot::doAction(action);
}

void Scene7700::SceneHotspot2::doAction(int action) {
	if (action == CURSOR_LOOK)
		SceneItem::display2(7700, 6);
	else
		SceneHotspot::doAction(action);
}

void Scene7700::SceneHotspot3::doAction(int action) {
	Scene7700 *scene = (Scene7700 *)_globals->_sceneManager._scene;

	switch (action) {
	case OBJECT_KEY:
		SceneItem::display2(7702, 3);
		RING_INVENTORY._key._sceneNumber = 7700;
		break;
	case CURSOR_LOOK:
		if (RING_INVENTORY._key._sceneNumber == 7700)
			scene->setAction(&scene->_action4, NULL);
		else
			SceneItem::display2(7700, 53);
		break;
	case CURSOR_USE:
		if (!_globals->getFlag(78)) {
			scene->_sceneMode = 7712;
			scene->setAction(&scene->_sequenceManager, scene, 7715, NULL);
		} else if (RING_INVENTORY._key._sceneNumber == 7700) {
			_globals->_player.disableControl();
			scene->_sceneMode = 7705;
			scene->setAction(&scene->_sequenceManager, scene, 7705, &_globals->_player, NULL);
		}
		break;
	default:
		SceneHotspot::doAction(action);
		break;
	}
}

void Scene7700::SceneHotspot4::doAction(int action) {
	Scene7700 *scene = (Scene7700 *)_globals->_sceneManager._scene;

	switch (action) {
	case CURSOR_LOOK:
		SceneItem::display2(7700, 12);
		break;
	case CURSOR_USE:
		if (!_globals->getFlag(78)) {
			scene->_sceneMode = 7712;
			scene->setAction(&scene->_sequenceManager, scene, 7715, NULL);
		} else {
			SceneItem::display2(7700, 12);
		}
		break;
	default:
		SceneHotspot::doAction(action);
		break;
	}
}

void Scene7700::SceneHotspot5::doAction(int action) {
	Scene7700 *scene = (Scene7700 *)_globals->_sceneManager._scene;

	switch (action) {
	case CURSOR_LOOK:
		SceneItem::display2(7700, 28);
		break;
	case CURSOR_USE:
		if (_globals->getFlag(78)) {
			if (RING_INVENTORY._paper._sceneNumber == 7700) {
				_globals->_player.disableControl();
				scene->_sceneMode = 7708;
				scene->setAction(&scene->_sequenceManager, scene, 7708, &_globals->_player, NULL);
			}
		} else {
			scene->_sceneMode = 7712;
			scene->setAction(&scene->_sequenceManager, scene, 7715, NULL);
		}
		break;
	default:
		SceneHotspot::doAction(action);
		break;
	}
}

void Scene7700::SceneHotspot6::doAction(int action) {
	switch (action) {
	case CURSOR_LOOK:
		SceneItem::display2(7700, 43);
		break;
	case CURSOR_USE:
		SceneItem::display2(7700, 56);
		break;
	default:
		SceneHotspot::doAction(action);
		break;
	}
}

void Scene7700::SceneItem7::doAction(int action) {
	if (action == CURSOR_LOOK)
		SceneItem::display2(7700, 51);
}

void Scene7700::SceneHotspot8::doAction(int action) {
	Scene7700 *scene = (Scene7700 *)_globals->_sceneManager._scene;

	switch (action) {
	case CURSOR_LOOK:
		SceneItem::display2(7700, 48);
		break;
	case CURSOR_USE:
		scene->_sceneMode = 7709;
		scene->_soundHandler.play(259);
		scene->_object15.setFrame(scene->_object15.getFrameCount());
		scene->_object15.animate(ANIM_MODE_6, scene);
		if ((scene->_field977 == 2) && (scene->_field97B == 0)) {
			scene->_field979++;
		} else {
			scene->_field97B = 0;
			scene->_field979 = 0;
			scene->_field977 = 0;
		}
		break;
	default:
		SceneHotspot::doAction(action);
		break;
	}
}

void Scene7700::SceneHotspot9::doAction(int action) {
	Scene7700 *scene = (Scene7700 *)_globals->_sceneManager._scene;

	switch (action) {
	case CURSOR_LOOK:
		SceneItem::display2(7700, 48);
		break;
	case CURSOR_USE:
		scene->_sceneMode = 7709;
		scene->_soundHandler.play(259);
		scene->_object15.setFrame(1);
		scene->_object15.animate(ANIM_MODE_5, scene);
		if (scene->_field977 > 2) {
			scene->_field97B = 0;
			scene->_field979 = 0;
			scene->_field977 = 0;
		}

		if (scene->_field979 != 0) {
			if (scene->_field979 != 4) {
				scene->_field97B = 0;
				scene->_field979 = 0;
				scene->_field977 = 0;
			} else {
				scene->_field97B++;
				if (scene->_field97B == 3) {
					_globals->_player.disableControl();
					scene->setAction(&scene->_action3);
				}
			}
		} else {
			scene->_field977++;
		}
		break;
	default:
		SceneHotspot::doAction(action);
		break;
	}
}

void Scene7700::SceneItem10::doAction(int action) {
}

void Scene7700::Object1::doAction(int action) {
	Scene7700 *scene = (Scene7700 *)_globals->_sceneManager._scene;

	if (action == CURSOR_LOOK) {
		SceneItem::display2(7700, _lookLineNum);
	} else if (action == CURSOR_USE) {
		if (_globals->getFlag(78)) {
			_globals->_player.disableControl();
			scene->setAction(&scene->_action1, this);
		} else {
			scene->_sceneMode = 7712;
			scene->setAction(&scene->_sequenceManager, scene, 7715, NULL);
		}
	} else {
		SceneHotspot::doAction(action);
	}
}

void Scene7700::SceneHotspot11::doAction(int action) {
	switch (action) {
	case CURSOR_LOOK:
		SceneItem::display2(7700, _lookLineNum);
		break;
	case CURSOR_USE:
		SceneItem::display2(7701, _useLineNum);
		break;
	default:
		SceneHotspot::doAction(action);
		break;
	}
}

void Scene7700::Object1::signal() {
	if (_state == 0) {
		_state = 1;
		SceneItem::display2(7701, _defltLineNum);
	} else {
		_state = 0;
	}
	_globals->_player.enableControl();
}

void Scene7700::Object3::doAction(int action) {
	Scene7700 *scene = (Scene7700 *)_globals->_sceneManager._scene;

	if (action == CURSOR_LOOK) {
		SceneItem::display2(7700, 34);
	} else if (action == CURSOR_USE) {
		if (_globals->getFlag(78)) {
			if (scene->_object3._frame == 1) {
				_globals->_player.disableControl();
				scene->_sceneMode = 7707;
				scene->setAction(&scene->_sequenceManager, scene, 7707, &_globals->_player, this, NULL);
			} else {
				SceneItem::display2(7700, 60);
			}
		} else {
			scene->_sceneMode = 7712;
			scene->setAction(&scene->_sequenceManager, scene, 7715, NULL);
		}
	} else {
		SceneHotspot::doAction(action);
	}
}

void Scene7700::Object7::doAction(int action) {
	Scene7700 *scene = (Scene7700 *)_globals->_sceneManager._scene;

	switch (action) {
	case CURSOR_LOOK:
		if (_globals->getFlag(78))
			SceneItem::display2(7700, 45);
		else
			SceneItem::display2(7700, 44);
		break;
	case CURSOR_USE:
		if (_globals->getFlag(78)) {
			SceneItem::display2(7701, 41);
		} else {
			scene->_sceneMode = 7712;
			scene->setAction(&scene->_sequenceManager, scene, 7714, NULL);
		}
		break;
	case CURSOR_TALK:
		if (_globals->getFlag(78)) {
			SceneItem::display2(7702, 1);
		} else {
			_globals->_player.disableControl();
			if (_state == 0) {
				_state = 1;
				scene->_sceneMode = 7703;
				scene->setAction(&scene->_sequenceManager, scene, 7703, NULL);
			} else {
				scene->_sceneMode = 7712;
				scene->setAction(&scene->_sequenceManager, scene, 7712, NULL);
			}
		}
		break;
	case OBJECT_STUNNER:
		if (!_globals->getFlag(78)) {
			_globals->_soundHandler.stop();
			_globals->setFlag(78);
			setAction(NULL);
			_globals->_player.disableControl();
			scene->_sceneMode = 7704;
			scene->setAction(&scene->_sequenceManager, scene, 7704, &_globals->_player, this, NULL);
		}
		break;
	default:
		SceneHotspot::doAction(action);
		break;
	}
}

void Scene7700::Object8::doAction(int action) {
	Scene7700 *scene = (Scene7700 *)_globals->_sceneManager._scene;

	if ((action == CURSOR_LOOK) || (action == CURSOR_USE)) {
		if (_strip == 3) {
			scene->_object9.postInit();
			scene->_object9.setVisage(7701);
			scene->_object9.setStrip2(3);
			scene->_object9.setPosition(Common::Point(91, 166));
			scene->_object9.fixPriority(200);

			scene->_object14.postInit();
			scene->_object14.setVisage(7701);
			scene->_object14.setStrip(2);
			scene->_object14.fixPriority(250);
			scene->_object14.setPosition(Common::Point(139, 151));

			scene->_gfxButton.setText(EXIT_MSG);
			scene->_gfxButton._bounds.center(140, 189);
			scene->_gfxButton.draw();

			_globals->_sceneItems.push_front(&scene->_sceneItem10);
			_globals->_sceneItems.push_front(&scene->_object9);
			_globals->_player._canWalk = false;
		} else if (_globals->getFlag(78)) {
			scene->_object15.postInit();
			scene->_object15.setVisage(7701);
			scene->_object15.setPosition(Common::Point(140, 165));
			scene->_object15.fixPriority(200);

			scene->_gfxButton.setText(EXIT_MSG);
			scene->_gfxButton._bounds.center(140, 186);
			scene->_gfxButton.draw();
			scene->_gfxButton._bounds.expandPanes();

			scene->_object19.postInit();
			scene->_object19.setVisage(7700);
			scene->_object19.setStrip(6);
			scene->_object19.setPosition(Common::Point(140, 192));

			_globals->_sceneItems.push_front(&scene->_sceneItem10);
			_globals->_sceneItems.push_front(&scene->_sceneHotspot8);
			_globals->_sceneItems.push_front(&scene->_sceneHotspot9);
			_globals->_events.setCursor(CURSOR_WALK);
			_globals->_player._canWalk = false;
		} else {
			scene->setAction(&scene->_sequenceManager, scene, 7715, NULL);
		}
	} else {
		SceneHotspot::doAction(action);
	}
}

void Scene7700::Object9::doAction(int action) {
	Scene7700 *scene = (Scene7700 *)_globals->_sceneManager._scene;

	switch (action) {
		case CURSOR_LOOK:
			SceneItem::display2(7700, 49);
			break;
		case CURSOR_USE:
			SceneItem::display2(7701, 42);
			break;
		case CURSOR_TALK:
			SceneItem::display2(7702, 4);
			break;
		case OBJECT_KEY:
			if (_frame == 1) {
				if (!_globals->getFlag(80)) {
					scene->_object10.postInit();
					scene->_object10.setVisage(7701);
					scene->_object10.setStrip(4);
					scene->_object10.setPosition(Common::Point(159, 136));
					_globals->_sceneItems.push_front(&scene->_object10);
					scene->_object10.fixPriority(240);
				}
<<<<<<< HEAD

				scene->_soundHandler.play(262);
				scene->_object14.animate(ANIM_MODE_5, NULL);
=======
				scene->_soundHandler.play(262);
				scene->_object14.animate(ANIM_MODE_5, 0);
>>>>>>> d52e69d8
			}
			_globals->_events.setCursor(CURSOR_WALK);
			break;
		default:
			SceneHotspot::doAction(action);
	}
}

void Scene7700::Object10::doAction(int action) {
	Scene7700 *scene = (Scene7700 *)_globals->_sceneManager._scene;

	if (action == CURSOR_LOOK) {
		SceneItem::display2(7700, 50);
	} else if (action == CURSOR_USE) {
		_globals->_player._canWalk = true;
		RING_INVENTORY._translator._sceneNumber = 1;
		_globals->setFlag(80);
		scene->_sceneItem10.remove();
		scene->_gfxButton._bounds.expandPanes();
		scene->_object14.remove();
		scene->_object9.remove();
		remove();
	} else {
		SceneHotspot::doAction(action);
	}
}

void Scene7700::Object11::doAction(int action) {
	Scene7700 *scene = (Scene7700 *)_globals->_sceneManager._scene;

	switch (action) {
		case OBJECT_SCANNER:
			if (_frame != 1)
				SceneItem::display2(7701, 44);
			else
				SceneItem::doAction(action);
			break;
		case CURSOR_LOOK:
			if (_frame != 1)
				SceneItem::display2(7700, 9);
			else
				SceneItem::display2(7700, 52);
			break;
		case CURSOR_USE:
			if (_frame != 1) {
				SceneItem::display2(7701, 8);
			} else {
				_globals->setFlag(49);
				_globals->_player.disableControl();
				scene->_sceneMode = 7706;
				scene->setAction(&scene->_sequenceManager, scene, 7706, &_globals->_player, this, NULL);
			}
			break;
		case OBJECT_EMPTY_JAR:
			RING_INVENTORY._emptyJar._sceneNumber = 0;
			RING_INVENTORY._jar._sceneNumber = 1;
			_globals->_player.disableControl();
			scene->_sceneMode = 7710;
			scene->setAction(&scene->_sequenceManager, scene, 7710, &_globals->_player, NULL);
			break;
		default:
			SceneHotspot::doAction(action);
	}
}

void Scene7700::Object12::doAction(int action) {
	Scene7700 *scene = (Scene7700 *)_globals->_sceneManager._scene;

	if (action == CURSOR_LOOK) {
		SceneItem::display2(7700, 15);
	} else if (action == CURSOR_USE) {
		if (_globals->getFlag(78)) {
			scene->_sceneMode = 7713;
			scene->setAction(&scene->_sequenceManager, scene, 7713, &_globals->_player, NULL);
		} else {
			scene->_sceneMode = 7712;
			scene->setAction(&scene->_sequenceManager, scene, 7715, NULL);
		}
	} else {
		SceneHotspot::doAction(action);
	}
}

void Scene7700::signal() {
	switch (_sceneMode) {
	case 7701:
		_globals->_player.fixPriority(-1);
		_globals->_player.setStrip2(-1);
		if (_globals->getFlag(78)) {
			_globals->_player.enableControl();
		} else {
			_sceneMode = 7711;
			setAction(&_sequenceManager, this, 7711, NULL);
		}
		break;
	case 7702:
		_soundHandler.fadeOut(0);
		_globals->_sceneManager.changeScene(7600);
		break;
	case 7703:
	case 7706:
	case 7707:
	case 7711:
	case 7712:
		_globals->_player.enableControl();
		break;
	case 7704:
		_globals->_soundHandler.play(256);
		_prof.setStrip2(4);
		_prof.setFrame2(1);
		_prof.setPosition(Common::Point(159, 87));
		_globals->_player.enableControl();
		break;
	case 7705:
		RING_INVENTORY._key._sceneNumber = 1;
		_globals->_player.enableControl();
		break;
	case 7708:
		RING_INVENTORY._paper._sceneNumber = 1;
		_globals->_player.enableControl();
		break;
	case 7709:
		_globals->_events.setCursor(CURSOR_USE);
		break;
	case 7710:
		_globals->_player.enableControl();
		SceneItem::display2(7700, 62);
		break;
	case 7713:
		_emptyJar.remove();
		RING_INVENTORY._emptyJar._sceneNumber = 1;
		break;
	default:
		break;
	}
}

void Scene7700::process(Event &event) {
	Scene::process(event);

	if (contains<SceneItem *>(_globals->_sceneItems, &_sceneItem10)) {
		if (_gfxButton.process(event)) {
			_sceneItem10.remove();
			_object15.remove();
			_object9.remove();
			if (_globals->_sceneObjects->contains(&_object10))
				_object10.remove();
			if (_globals->_sceneObjects->contains(&_object14))
				_object14.remove();
			_object19.remove();
			_gfxButton._bounds.expandPanes();
			_globals->_player._canWalk = true;
		}
	}
	if ((event.eventType == EVENT_KEYPRESS) && (event.kbd.keycode == Common::KEYCODE_p)) {
		event.handled = true;
		if (!_globals->_sceneObjects->contains(&_easterEgg1)) {
			_easterEgg1.postInit();
			_easterEgg1.setVisage(7708);
			_easterEgg1.setPosition(Common::Point(163, 50));
			_easterEgg1.fixPriority(1);
			_easterEgg1.animate(ANIM_MODE_2, NULL);
			_easterEgg1.setAction(&_action6);
		}
	}
}

void Scene7700::dispatch() {
	if ((_globals->_sceneRegions.indexOf(_globals->_player._position) == 6) || (_globals->_player._position.x < 10))
		_globals->_player.changeZoom(100 - ((_globals->_player._position.y - 68) / 2));
	else
		_globals->_player.changeZoom(-1);

	if ((_action == 0) && (_globals->_sceneRegions.indexOf(_globals->_player._position) == 30)) {
		_globals->_player.disableControl();
		_sceneMode = 7702;
		setAction(&_sequenceManager, this, 7702, &_globals->_player, NULL);
	}
	Scene::dispatch();
}

void Scene7700::postInit(SceneObjectList *OwnerList) {
	loadScene(7700);
	Scene::postInit();
	setZoomPercents(100, 80, 200, 100);
	_globals->setFlag(53);
	_field97B = 0;
	_field979 = 0;
	_field977 = 0;

	_stripManager.addSpeaker(&_speakerEText);
	_stripManager.addSpeaker(&_speakerQText);
	_speakerQText._npc = &_globals->_player;
	_speakerEText._npc = &_prof;

	_globals->_player.postInit();
	_globals->_player.setVisage(4201);
	_globals->_player.animate(ANIM_MODE_1, NULL);
	SceneObjectWrapper *wrapper = new SceneObjectWrapper();
	_globals->_player.setObjectWrapper(wrapper);
	_globals->_player.setPosition(Common::Point(-19, 68));
	_globals->_player.setStrip2(7);
	_globals->_player.fixPriority(95);
	_globals->_player.changeZoom(80);
	_globals->_player._moveDiff.x = 6;
	_globals->_player._moveDiff.y = 3;
	_globals->_player.disableControl();

	_prof.postInit();
	_prof.setVisage(7706);

	if (_globals->getFlag(78)) {
		_prof.setStrip2(4);
		_prof.fixPriority(80);
		_prof.setPosition(Common::Point(159, 87));
	} else {
		_prof.setPosition(Common::Point(203, 87));
		_prof.setStrip2(2);
		_prof._numFrames = 6;
		_prof.setAction(&_action2);
	}

	_cloud.postInit();
	_cloud.setVisage(7700);
	_cloud.setStrip2(5);
	_cloud.fixPriority(1);
	_cloud.setPosition(Common::Point(133, 160));
	_cloud._moveDiff.x = 1;
	_cloud._moveRate = 7;
	_cloud.setAction(&_action5);

	_object1.postInit();
	_object1.setVisage(7700);
	_object1.setPosition(Common::Point(184, 61));
	_object1._lookLineNum = 18;
	_object1._defltLineNum = 16;

	_object2.postInit();
	_object2.setVisage(7700);
	_object2.setPosition(Common::Point(184, 70));
	_object2.fixPriority(60);
	_object2._lookLineNum = 19;
	_object2._defltLineNum = 17;

	_object3.postInit();
	_object3.setVisage(7703);
	_object3.setPosition(Common::Point(288, 36));
	_object3.setStrip(2);

	_object4.postInit();
	_object4.setVisage(7700);
	_object4.setPosition(Common::Point(268, 59));
	_object4.setStrip(2);
	_object4._lookLineNum = 37;
	_object4._defltLineNum = 35;

	_object5.postInit();
	_object5.setVisage(7700);
	_object5.setPosition(Common::Point(268, 67));
	_object5.fixPriority(58);
	_object5.setStrip2(3);
	_object5._lookLineNum = 38;
	_object5._defltLineNum = 36;

	_object6.postInit();
	_object6.setVisage(7700);
	_object6.setPosition(Common::Point(268, 75));
	_object6.fixPriority(57);
	_object6.setStrip2(4);
	_object6._lookLineNum = 40;
	_object6._defltLineNum = 43;

	_object8.postInit();
	_object8.setVisage(7703);
	_object8.setPosition(Common::Point(203, 91));
	_object8.setStrip2(4);
	_object8.fixPriority(86);

	_sceneHotspot8.setBounds(82, 141, 161, 92);
	_sceneHotspot9.setBounds(82, 187, 161, 141);

	_cork.postInit();
	_cork.setVisage(7703);
	_cork.setPosition(Common::Point(32, 128));

	if (_globals->getFlag(49))
		_cork.setFrame(_cork.getFrameCount());

	if (RING_INVENTORY._emptyJar._sceneNumber == 7700) {
		_emptyJar.postInit();
		_emptyJar.setVisage(7700);
		_emptyJar.setStrip(8);
		_emptyJar.setPosition(Common::Point(189, 48));
		_globals->_sceneItems.addItems(&_emptyJar, NULL);
	}
	_sceneHotspot1._sceneRegionId = 28;
	_sceneHotspot2._sceneRegionId = 6;
	_sceneHotspot3._sceneRegionId = 10;
	_sceneHotspot4._sceneRegionId = 11;
	_sceneHotspot5._sceneRegionId = 9;
	_sceneHotspot6._sceneRegionId = 7;

	_sceneItem7.setBounds(0, 320, 200, 0);
	_sceneItem10.setBounds(0, 320, 200, 0);

	_sceneHotspot11._sceneRegionId = 57;
	_sceneHotspot11._useLineNum = 0;
	_sceneHotspot11._lookLineNum = 0;
	_sceneHotspot12._sceneRegionId = 2;
	_sceneHotspot12._useLineNum = 2;
	_sceneHotspot12._lookLineNum = 2;
	_sceneHotspot13._sceneRegionId = 12;
	_sceneHotspot13._useLineNum = 3;
	_sceneHotspot13._lookLineNum = 3;
	_sceneHotspot14._sceneRegionId = 18;
	_sceneHotspot14._useLineNum = 4;
	_sceneHotspot14._lookLineNum = 5;
	_sceneHotspot15.setBounds(0, 55, 50, 8);
	_sceneHotspot15._useLineNum = 6;
	_sceneHotspot15._lookLineNum = 7;
	_sceneHotspot16.setBounds(0, 130, 34, 103);
	_sceneHotspot16._useLineNum = 7;
	_sceneHotspot16._lookLineNum = 8;
	_sceneHotspot17.setBounds(41, 180, 46, 170);
	_sceneHotspot17._useLineNum = 11;
	_sceneHotspot17._lookLineNum = 13;
	_sceneHotspot18.setBounds(38, 187, 46, 180);
	_sceneHotspot18._useLineNum = 12;
	_sceneHotspot18._lookLineNum = 14;
	_sceneHotspot19._sceneRegionId = 3;
	_sceneHotspot19._useLineNum = 14;
	_sceneHotspot19._lookLineNum = 16;
	_sceneHotspot20._sceneRegionId = 14;
	_sceneHotspot20._useLineNum = 15;
	_sceneHotspot20._lookLineNum = 17;
	_sceneHotspot21.setBounds(9, 215, 26, 210);
	_sceneHotspot21._useLineNum = 18;
	_sceneHotspot21._lookLineNum = 20;
	_sceneHotspot22.setBounds(10, 221, 26, 215);
	_sceneHotspot22._useLineNum = 19;
	_sceneHotspot22._lookLineNum = 21;
	_sceneHotspot23.setBounds(6, 230, 26, 225);
	_sceneHotspot23._useLineNum = 20;
	_sceneHotspot23._lookLineNum = 22;
	_sceneHotspot24._sceneRegionId = 13;
	_sceneHotspot24._useLineNum = 21;
	_sceneHotspot24._lookLineNum = 23;
	_sceneHotspot25._sceneRegionId = 21;
	_sceneHotspot25._useLineNum = 22;
	_sceneHotspot25._lookLineNum = 24;
	_sceneHotspot26._sceneRegionId = 19;
	_sceneHotspot26._useLineNum = 23;
	_sceneHotspot26._lookLineNum = 25;
	_sceneHotspot27._sceneRegionId = 27;
	_sceneHotspot27._useLineNum = 24;
	_sceneHotspot27._lookLineNum = 26;
	_sceneHotspot28._sceneRegionId = 15;
	_sceneHotspot28._useLineNum = 25;
	_sceneHotspot28._lookLineNum = 27;
	_sceneHotspot29._sceneRegionId = 26;
	_sceneHotspot29._useLineNum = 27;
	_sceneHotspot29._lookLineNum = 29;
	_sceneHotspot30.setBounds(0, 317, 34, 310);
	_sceneHotspot30._useLineNum = 28;
	_sceneHotspot30._lookLineNum = 30;
	_sceneHotspot31._sceneRegionId = 17;
	_sceneHotspot31._useLineNum = 29;
	_sceneHotspot31._lookLineNum = 31;
	_sceneHotspot32._sceneRegionId = 25;
	_sceneHotspot32._useLineNum = 30;
	_sceneHotspot32._lookLineNum = 32;
	_sceneHotspot33._sceneRegionId = 5;
	_sceneHotspot33._useLineNum = 31;
	_sceneHotspot33._lookLineNum = 33;
	_sceneHotspot34.setBounds(42, 292, 48, 281);
	_sceneHotspot34._useLineNum = 32;
	_sceneHotspot34._lookLineNum = 35;
	_sceneHotspot35._sceneRegionId = 24;
	_sceneHotspot35._useLineNum = 38;
	_sceneHotspot35._lookLineNum = 41;
	_sceneHotspot36._sceneRegionId = 1;
	_sceneHotspot36._useLineNum = 39;
	_sceneHotspot36._lookLineNum = 42;

	_globals->_sceneItems.addItems(&_prof, &_sceneHotspot35, &_object8, &_sceneHotspot34, &_sceneHotspot33, &_sceneHotspot32, NULL);
	_globals->_sceneItems.addItems(&_sceneHotspot31, &_sceneHotspot30, &_sceneHotspot29, &_sceneHotspot5, &_sceneHotspot28, &_sceneHotspot27, NULL);
	_globals->_sceneItems.addItems(&_sceneHotspot26, &_sceneHotspot25, &_sceneHotspot24, &_sceneHotspot23, &_sceneHotspot22, &_sceneHotspot21, NULL);
	_globals->_sceneItems.addItems(&_sceneHotspot20, &_sceneHotspot19, &_sceneHotspot18, &_sceneHotspot17, &_sceneHotspot4, &_sceneHotspot3, NULL);
	_globals->_sceneItems.addItems(&_sceneHotspot16, &_sceneHotspot15, &_sceneHotspot2, &_sceneHotspot14, &_cork, &_sceneHotspot1, NULL);
	_globals->_sceneItems.addItems(&_sceneHotspot13, &_sceneHotspot12, &_sceneHotspot11, &_object2, &_object1, &_object3, NULL);
	_globals->_sceneItems.addItems(&_object6, &_object5, &_object4, &_sceneHotspot6, &_sceneHotspot36, &_sceneItem7, NULL);

	_sceneMode = 7701;
<<<<<<< HEAD
	setAction(&_sequenceManager, this, 7701, &_globals->_player, NULL);
=======
	setAction(&_sequenceManager, this, 7701, &_globals->_player, 0);
>>>>>>> d52e69d8
	_soundHandler.play(256);
}

Scene7700::Scene7700() {
	_object1._state = 0;
	_object2._state = 0;
	_object4._state = 0;
	_object5._state = 0;
	_object6._state = 0;
	_prof._state = 0;
}

void Scene7700::synchronize(Serializer &s) {
	Scene::synchronize(s);
	if (s.getVersion() >= 3) {
		s.syncAsSint16LE(_field977);
		s.syncAsSint16LE(_field979);
		s.syncAsSint16LE(_field97B);
	}
}

} // End of namespace tSage<|MERGE_RESOLUTION|>--- conflicted
+++ resolved
@@ -606,18 +606,10 @@
 		_object3.postInit();
 		_object3.setVisage(5001);
 		_object3.setStrip2(1);
-<<<<<<< HEAD
 		_object3.setPosition(Common::Point(307, 0));
 		_soundHandler.play(151);
 		_soundHandler.holdAt(true);
 		_globals->_soundHandler.play(250);
-
-=======
-		_object3.setPosition(Common::Point(307, 0), 0);
-		_soundHandler.play(151);
-		_soundHandler.holdAt(true);
-		_globals->_soundHandler.play(250);
->>>>>>> d52e69d8
 		setAction(&_action3);
 	}
 
@@ -1348,11 +1340,7 @@
 		break;
 	case 7:
 		setDelay(3);
-<<<<<<< HEAD
 		_globals->_soundHandler.fadeOut(NULL);
-=======
-		_globals->_soundHandler.fadeOut(0);
->>>>>>> d52e69d8
 		break;
 	case 8:
 		_globals->_sceneManager.changeScene(2280);
@@ -2132,14 +2120,9 @@
 					_globals->_sceneItems.push_front(&scene->_object10);
 					scene->_object10.fixPriority(240);
 				}
-<<<<<<< HEAD
 
 				scene->_soundHandler.play(262);
 				scene->_object14.animate(ANIM_MODE_5, NULL);
-=======
-				scene->_soundHandler.play(262);
-				scene->_object14.animate(ANIM_MODE_5, 0);
->>>>>>> d52e69d8
 			}
 			_globals->_events.setCursor(CURSOR_WALK);
 			break;
@@ -2533,11 +2516,7 @@
 	_globals->_sceneItems.addItems(&_object6, &_object5, &_object4, &_sceneHotspot6, &_sceneHotspot36, &_sceneItem7, NULL);
 
 	_sceneMode = 7701;
-<<<<<<< HEAD
 	setAction(&_sequenceManager, this, 7701, &_globals->_player, NULL);
-=======
-	setAction(&_sequenceManager, this, 7701, &_globals->_player, 0);
->>>>>>> d52e69d8
 	_soundHandler.play(256);
 }
 
