--- conflicted
+++ resolved
@@ -136,13 +136,9 @@
 	_scaleW = _screenWidth / (float)_gameWidth;
 	_scaleH = _screenHeight / (float)_gameHeight;
 
-<<<<<<< HEAD
-=======
 	_globalScaleW = _screenWidth / (float)_globalWidth;
 	_globalScaleH = _screenHeight / (float)_globalHeight;
 
-	_isFullscreen = g_system->getFeatureState(OSystem::kFeatureFullscreenMode);
->>>>>>> b37fcc8b
 	_useDepthShader = false;
 	_useDimShader = false;
 
