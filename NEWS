--- conflicted
+++ resolved
@@ -3,14 +3,11 @@
 
 1.6.0 (????-??-??)
  General:
-<<<<<<< HEAD
    - Added a new save/load chooser based on a grid of thumbnails. This is only
      supported for resolutions bigger than 640x400. The old chooser is still
      available and used for games without thumbnail support. It is possible to
      select the old one as default too.
-=======
    - Rewrote VideoDecoder subsystem.
->>>>>>> 18e7573d
 
 1.5.0 (2012-07-27)
  New Games:
